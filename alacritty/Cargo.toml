[package]
name = "alacritty"
version = "0.8.0-dev"
authors = ["Christian Duerr <contact@christianduerr.com>", "Joe Wilm <joe@jwilm.com>"]
license = "Apache-2.0"
description = "A fast, cross-platform, OpenGL terminal emulator"
readme = "README.md"
homepage = "https://github.com/alacritty/alacritty"
edition = "2018"

[build]
rustflags = ["-Awarnings"]

[dependencies.alacritty_terminal]
path = "../alacritty_terminal"
version = "0.12.1-dev"
default-features = false

[dependencies.alacritty_config_derive]
path = "../alacritty_config_derive"
version = "0.1.0"

[dependencies]
mio = "0.6.20"
mio-extras = "2"
trace = "*"
backtrace = "0.3"
color-backtrace = "0.5"
nix = "0.19.1"
libc = "0.2"
signal-hook = "0.3.1"
futures = "0.3.8"
futures-core = "0.3.8"
futures-timer = "3.0.2"
thiserror = "1.0.23"
miniserde = "0.1.13"
anyhow = "1.0.37"
die = "0.2.0"

chrono = "0.4.19"


clap = "2"
<<<<<<< HEAD
log = { version = "0.4", features = ["std"] }
time = "0.2.23"
=======
log = { version = "0.4", features = ["std", "serde"] }
time = "0.1.40"
>>>>>>> 753c4ed1
fnv = "1"
serde = { version = "1", features = ["derive"] }
serde_yaml = "0.8"
serde_json = "1"
glutin = { version = "0.26.0", default-features = false, features = ["serde"] }
notify = "4"
parking_lot = "0.11.0"
crossfont = { version = "0.2.0", features = ["force_system_fontconfig"] }
urlocator = "0.1.3"
copypasta = { version = "0.7.0", default-features = false }
unicode-width = "0.1"
bitflags = "1"
dirs = "3.0.1"

[build-dependencies]
gl_generator = "0.14.0"

[target.'cfg(not(windows))'.dependencies]
xdg = "2"

[target.'cfg(not(target_os = "macos"))'.dependencies]
png = { version = "0.16.8", default-features = false, optional = true }

[target.'cfg(target_os = "macos")'.dependencies]
raw-window-handle = "0.3.3"
cocoa = "0.24.0"
objc = "0.2.2"

[target.'cfg(not(any(target_os="windows", target_os="macos")))'.dependencies]
x11-dl = { version = "2", optional = true }
wayland-client = { version = "0.28.0", features = ["dlopen"], optional = true }

[target.'cfg(windows)'.dependencies]
winapi = { version = "0.3.7", features = ["impl-default", "wincon"]}

[target.'cfg(windows)'.build-dependencies]
embed-resource = "1.3"

[features]
default = ["wayland", "x11"]
x11 = ["copypasta/x11", "glutin/x11", "x11-dl", "png"]
wayland = ["copypasta/wayland", "glutin/wayland", "wayland-client"]
nightly = []
bench = []<|MERGE_RESOLUTION|>--- conflicted
+++ resolved
@@ -41,13 +41,8 @@
 
 
 clap = "2"
-<<<<<<< HEAD
-log = { version = "0.4", features = ["std"] }
-time = "0.2.23"
-=======
 log = { version = "0.4", features = ["std", "serde"] }
 time = "0.1.40"
->>>>>>> 753c4ed1
 fnv = "1"
 serde = { version = "1", features = ["derive"] }
 serde_yaml = "0.8"
