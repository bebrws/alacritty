--- conflicted
+++ resolved
@@ -23,12 +23,10 @@
 once_cell = "1.5.2"
 arc-swap = "1.2.0"
 pad = "0.1.6"
-copypasta = { version = "0.7.0", default-features = false }# tokio = { version = "1.0.2",  features = ["full"] }
 url = "2.2.0"
 serde_json = "1.0.62"
 regex = "1.4.3"
 nix = "0.19.1"
-libc = "0.2"
 signal-hook = "0.3.1"
 futures = "0.3.8"
 futures-core = "0.3.8"
@@ -46,14 +44,9 @@
 glutin = { version = "0.26.0", default-features = false, features = ["serde"] }
 notify = "4"
 parking_lot = "0.11.0"
-<<<<<<< HEAD
-crossfont = { version = "0.2.0", features = ["force_system_fontconfig"] }
-urlocator = "0.1.3"
-=======
 crossfont = { version = "0.3.0", features = ["force_system_fontconfig"] }
 copypasta = { version = "0.7.0", default-features = false }
 libc = "0.2"
->>>>>>> bdfa52fc
 unicode-width = "0.1"
 bitflags = "1"
 dirs = "3.0.1"
