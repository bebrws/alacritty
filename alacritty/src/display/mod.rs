//! The display subsystem including window management, font rasterization, and
//! GPU drawing.
use std::cmp::min;
use std::convert::TryFrom;
use std::f64;
use std::fmt::{self, Formatter};
#[cfg(all(feature = "wayland", not(any(target_os = "macos", windows))))]
use std::sync::atomic::Ordering;
use std::time::Instant;

use std::sync::Arc;

use glutin::dpi::{PhysicalPosition, PhysicalSize};
use glutin::event::ModifiersState;
use glutin::event_loop::EventLoop;
#[cfg(not(any(target_os = "macos", windows)))]
use glutin::platform::unix::EventLoopWindowTargetExtUnix;
use glutin::window::CursorIcon;
use log::{debug, info};
use unicode_width::UnicodeWidthChar;
#[cfg(all(feature = "wayland", not(any(target_os = "macos", windows))))]
use wayland_client::{Display as WaylandDisplay, EventQueue};

use crossfont::{self, Rasterize, Rasterizer};

// use alacritty_terminal::ansi::Handler;
use alacritty_terminal::ansi::NamedColor;
use alacritty_terminal::event::EventListener;
use alacritty_terminal::grid::Dimensions as _;
use alacritty_terminal::index::{Column, Direction, Line, Point};
use alacritty_terminal::selection::Selection;
use alacritty_terminal::term::cell::Flags;
use alacritty_terminal::term::{SizeInfo, Term, TermMode, MIN_COLUMNS, MIN_SCREEN_LINES};

use crate::event::EventProxy;
use crate::config::font::Font;
use crate::config::window::Dimensions;
#[cfg(not(windows))]
use crate::config::window::StartupMode;
use crate::config::Config;
use crate::display::bell::VisualBell;
use crate::display::color::List;
use crate::display::content::RenderableContent;
use crate::display::cursor::IntoRects;
use crate::display::hint::{HintMatch, HintState};
use crate::display::meter::Meter;
use crate::display::window::Window;
use crate::event::{Mouse, SearchState};
use crate::message_bar::{MessageBuffer, MessageType};
use crate::renderer::rects::{RenderLines, RenderRect};
use crate::renderer::{self, GlyphCache, QuadRenderer};

pub mod content;
pub mod cursor;
pub mod hint;
pub mod window;

mod bell;
pub mod color;
mod meter;
#[cfg(all(feature = "wayland", not(any(target_os = "macos", windows))))]
mod wayland_theme;
use crate::tab_manager::TabManager;



/// Maximum number of linewraps followed outside of the viewport during search highlighting.
pub const MAX_SEARCH_LINES: usize = 100;

/// Label for the forward terminal search bar.
const FORWARD_SEARCH_LABEL: &str = "Search: ";

/// Label for the backward terminal search bar.
const BACKWARD_SEARCH_LABEL: &str = "Backward Search: ";

#[derive(Debug)]
pub enum Error {
    /// Error with window management.
    Window(window::Error),

    /// Error dealing with fonts.
    Font(crossfont::Error),

    /// Error in renderer.
    Render(renderer::Error),

    /// Error during buffer swap.
    Context(glutin::ContextError),
}

impl std::error::Error for Error {
    fn source(&self) -> Option<&(dyn std::error::Error + 'static)> {
        match self {
            Error::Window(err) => err.source(),
            Error::Font(err) => err.source(),
            Error::Render(err) => err.source(),
            Error::Context(err) => err.source(),
        }
    }
}

impl fmt::Display for Error {
    fn fmt(&self, f: &mut Formatter<'_>) -> fmt::Result {
        match self {
            Error::Window(err) => err.fmt(f),
            Error::Font(err) => err.fmt(f),
            Error::Render(err) => err.fmt(f),
            Error::Context(err) => err.fmt(f),
        }
    }
}

impl From<window::Error> for Error {
    fn from(val: window::Error) -> Self {
        Error::Window(val)
    }
}

impl From<crossfont::Error> for Error {
    fn from(val: crossfont::Error) -> Self {
        Error::Font(val)
    }
}

impl From<renderer::Error> for Error {
    fn from(val: renderer::Error) -> Self {
        Error::Render(val)
    }
}

impl From<glutin::ContextError> for Error {
    fn from(val: glutin::ContextError) -> Self {
        Error::Context(val)
    }
}

#[derive(Default, Clone, Debug, PartialEq)]
pub struct DisplayUpdate {
    pub dirty: bool,

    dimensions: Option<PhysicalSize<u32>>,
    cursor_dirty: bool,
    font: Option<Font>,
}

impl DisplayUpdate {
    pub fn dimensions(&self) -> Option<PhysicalSize<u32>> {
        self.dimensions
    }

    pub fn font(&self) -> Option<&Font> {
        self.font.as_ref()
    }

    pub fn cursor_dirty(&self) -> bool {
        self.cursor_dirty
    }

    pub fn set_dimensions(&mut self, dimensions: PhysicalSize<u32>) {
        self.dimensions = Some(dimensions);
        self.dirty = true;
    }

    pub fn set_font(&mut self, font: Font) {
        self.font = Some(font);
        self.dirty = true;
    }

    pub fn set_cursor_dirty(&mut self) {
        self.cursor_dirty = true;
        self.dirty = true;
    }
}

/// The display wraps a window, font rasterizer, and GPU renderer.
pub struct Display {
    pub size_info: SizeInfo,
    pub window: Window,

    /// Hint highlighted by the mouse.
    pub highlighted_hint: Option<HintMatch>,

    /// Hint highlighted by the vi mode cursor.
    pub vi_highlighted_hint: Option<HintMatch>,

    #[cfg(all(feature = "wayland", not(any(target_os = "macos", windows))))]
    pub wayland_event_queue: Option<EventQueue>,

    #[cfg(not(any(target_os = "macos", windows)))]
    pub is_x11: bool,

    /// UI cursor visibility for blinking.
    pub cursor_hidden: bool,

    pub visual_bell: VisualBell,

    /// Mapped RGB values for each terminal color.
    pub colors: List,

    /// State of the keyboard hints.
    pub hint_state: HintState,

    renderer: QuadRenderer,
    glyph_cache: GlyphCache,
    meter: Meter,
    tab_manager: Arc<TabManager<EventProxy>>,
}

impl Display {
    pub fn new<E>(config: &Config, event_loop: &EventLoop<E>, tab_manager: Arc<TabManager<EventProxy>>) -> Result<Display, Error> {
        #[cfg(any(not(feature = "x11"), target_os = "macos", windows))]
        let is_x11 = false;
        #[cfg(all(feature = "x11", not(any(target_os = "macos", windows))))]
        let is_x11 = event_loop.is_x11();

        // Guess DPR based on first monitor. On Wayland the initial frame always renders at a DPR
        // of 1.
        let estimated_dpr = if cfg!(any(target_os = "macos", windows)) || is_x11 {
            event_loop.available_monitors().next().map(|m| m.scale_factor()).unwrap_or(1.)
        } else {
            1.
        };

        // Guess the target window dimensions.
        let metrics = GlyphCache::static_metrics(config.ui_config.font.clone(), estimated_dpr)?;
        let (cell_width, cell_height) = compute_cell_size(config, &metrics);

        // Guess the target window size if the user has specified the number of lines/columns.
        let dimensions = config.ui_config.window.dimensions();
        let estimated_size = dimensions.map(|dimensions| {
            window_size(config, dimensions, cell_width, cell_height, estimated_dpr)
        });

        debug!("Estimated DPR: {}", estimated_dpr);
        debug!("Estimated window size: {:?}", estimated_size);
        debug!("Estimated cell size: {} x {}", cell_width, cell_height);

        #[cfg(all(feature = "wayland", not(any(target_os = "macos", windows))))]
        let mut wayland_event_queue = None;

        // Initialize Wayland event queue, to handle Wayland callbacks.
        #[cfg(all(feature = "wayland", not(any(target_os = "macos", windows))))]
        if let Some(display) = event_loop.wayland_display() {
            let display = unsafe { WaylandDisplay::from_external_display(display as _) };
            wayland_event_queue = Some(display.create_event_queue());
        }

        // Spawn the Alacritty window.
        let mut window = Window::new(
            event_loop,
            config,
            estimated_size,
            #[cfg(all(feature = "wayland", not(any(target_os = "macos", windows))))]
            wayland_event_queue.as_ref(),
        )?;

        info!("Device pixel ratio: {}", window.dpr);

        // Create renderer.
        let mut renderer = QuadRenderer::new()?;

        let (glyph_cache, cell_width, cell_height) =
            Self::new_glyph_cache(window.dpr, &mut renderer, config)?;

        if let Some(dimensions) = dimensions {
            if (estimated_dpr - window.dpr).abs() < f64::EPSILON {
                info!("Estimated DPR correctly, skipping resize");
            } else {
                // Resize the window again if the DPR was not estimated correctly.
                let size = window_size(config, dimensions, cell_width, cell_height, window.dpr);
                window.set_inner_size(size);
            }
        }

        let padding = config.ui_config.window.padding(window.dpr);
        let viewport_size = window.inner_size();

        // Create new size with at least one column and row.
        let size_info = SizeInfo::new(
            viewport_size.width as f32,
            viewport_size.height as f32,
            cell_width,
            cell_height,
            padding.0,
            padding.1,
            config.ui_config.window.dynamic_padding && dimensions.is_none(),
        );

        info!("Cell size: {} x {}", cell_width, cell_height);
        info!("Padding: {} x {}", size_info.padding_x(), size_info.padding_y());
        info!("Width: {}, Height: {}", size_info.width(), size_info.height());

        // Update OpenGL projection.
        renderer.resize(&size_info);

        // Clear screen.
        let background_color = config.ui_config.colors.primary.background;
        renderer.with_api(&config.ui_config, &size_info, |api| {
            api.clear(background_color);
        });

        // Set subpixel anti-aliasing.
        #[cfg(target_os = "macos")]
        crossfont::set_font_smoothing(config.ui_config.font.use_thin_strokes);

        // Disable shadows for transparent windows on macOS.
        #[cfg(target_os = "macos")]
        window.set_has_shadow(config.ui_config.background_opacity() >= 1.0);

        // On Wayland we can safely ignore this call, since the window isn't visible until you
        // actually draw something into it and commit those changes.
        #[cfg(not(any(target_os = "macos", windows)))]
        if is_x11 {
            window.swap_buffers();
            renderer.with_api(&config.ui_config, &size_info, |api| {
                api.finish();
            });
        }

        window.set_visible(true);

        // Set window position.
        //
        // TODO: replace `set_position` with `with_position` once available.
        // Upstream issue: https://github.com/rust-windowing/winit/issues/806.
        if let Some(position) = config.ui_config.window.position {
            window.set_outer_position(PhysicalPosition::from((position.x, position.y)));
        }

        #[allow(clippy::single_match)]
        #[cfg(not(windows))]
        match config.ui_config.window.startup_mode {
            #[cfg(target_os = "macos")]
            StartupMode::SimpleFullscreen => window.set_simple_fullscreen(true),
            #[cfg(not(target_os = "macos"))]
            StartupMode::Maximized if is_x11 => window.set_maximized(true),
            _ => (),
        }

        let hint_state = HintState::new(config.ui_config.hints.alphabet());

        Ok(Self {
            window,
            renderer,
            glyph_cache,
            hint_state,
            meter: Meter::new(),
            size_info,
            highlighted_hint: None,
            vi_highlighted_hint: None,
            #[cfg(not(any(target_os = "macos", windows)))]
            is_x11,
            #[cfg(all(feature = "wayland", not(any(target_os = "macos", windows))))]
            wayland_event_queue,
            cursor_hidden: false,
            visual_bell: VisualBell::from(&config.ui_config.bell),
            colors: List::from(&config.ui_config.colors),
            tab_manager
        })
    }

    fn new_glyph_cache(
        dpr: f64,
        renderer: &mut QuadRenderer,
        config: &Config,
    ) -> Result<(GlyphCache, f32, f32), Error> {
        let font = config.ui_config.font.clone();
        let rasterizer = Rasterizer::new(dpr as f32, config.ui_config.font.use_thin_strokes)?;

        // Initialize glyph cache.
        let glyph_cache = {
            info!("Initializing glyph cache...");
            let init_start = Instant::now();

            let cache =
                renderer.with_loader(|mut api| GlyphCache::new(rasterizer, &font, &mut api))?;

            let stop = init_start.elapsed();
            let stop_f = stop.as_secs() as f64 + f64::from(stop.subsec_nanos()) / 1_000_000_000f64;
            info!("... finished initializing glyph cache in {}s", stop_f);

            cache
        };

        // Need font metrics to resize the window properly. This suggests to me the
        // font metrics should be computed before creating the window in the first
        // place so that a resize is not needed.
        let (cw, ch) = compute_cell_size(config, &glyph_cache.font_metrics());

        Ok((glyph_cache, cw, ch))
    }

    /// Update font size and cell dimensions.
    ///
    /// This will return a tuple of the cell width and height.
    fn update_glyph_cache(&mut self, config: &Config, font: &Font) -> (f32, f32) {
        let cache = &mut self.glyph_cache;
        let dpr = self.window.dpr;

        self.renderer.with_loader(|mut api| {
            let _ = cache.update_font_size(font, dpr, &mut api);
        });

        // Compute new cell sizes.
        compute_cell_size(config, &self.glyph_cache.font_metrics())
    }

    /// Clear glyph cache.
    fn clear_glyph_cache(&mut self) {
        let cache = &mut self.glyph_cache;
        self.renderer.with_loader(|mut api| {
            cache.clear_glyph_cache(&mut api);
        });
    }

    /// Process update events.
    pub fn handle_update(
        &mut self,
        message_buffer: &MessageBuffer,
        search_active: bool,
        config: &Config,
        update_pending: DisplayUpdate,
    ) {
        let (mut cell_width, mut cell_height) =
            (self.size_info.cell_width(), self.size_info.cell_height());

        // Update font size and cell dimensions.
        if let Some(font) = update_pending.font() {
            let cell_dimensions = self.update_glyph_cache(config, font);
            cell_width = cell_dimensions.0;
            cell_height = cell_dimensions.1;

            info!("Cell size: {} x {}", cell_width, cell_height);
        } else if update_pending.cursor_dirty() {
            self.clear_glyph_cache();
        }

        let (mut width, mut height) = (self.size_info.width(), self.size_info.height());
        if let Some(dimensions) = update_pending.dimensions() {
            width = dimensions.width as f32;
            height = dimensions.height as f32;
        }

        let padding = config.ui_config.window.padding(self.window.dpr);

        self.size_info = SizeInfo::new(
            width,
            height,
            cell_width,
            cell_height,
            padding.0,
            padding.1,
            config.ui_config.window.dynamic_padding,
        );

        // Update number of column/lines in the viewport.
        let message_bar_lines =
            message_buffer.message().map(|m| m.text(&self.size_info).len()).unwrap_or(0);
        let search_lines = if search_active { 1 } else { 0 };
        self.size_info.reserve_lines(message_bar_lines + search_lines);

        let tab_manager = self.tab_manager.clone();
        tab_manager.resize(self.size_info);

        // Resize renderer.
        let physical =
            PhysicalSize::new(self.size_info.width() as u32, self.size_info.height() as u32);
        self.window.resize(physical);
        self.renderer.resize(&self.size_info);

        info!("Padding: {} x {}", self.size_info.padding_x(), self.size_info.padding_y());
        info!("Width: {}, Height: {}", self.size_info.width(), self.size_info.height());
    }

    /// Draw the screen.
    ///
    /// A reference to Term whose state is being drawn must be provided.
    ///
    /// This call may block if vsync is enabled.
    #[allow(clippy::too_many_arguments)]
    pub fn draw<T: EventListener>(
        &mut self,
        tab_manager: Arc<TabManager<EventProxy>>,
        terminal: &mut Term<T>,
        message_buffer: &MessageBuffer,
        config: &Config,
        search_state: &SearchState,
    ) {
        // Collect renderable content before the terminal is dropped.
        let mut content = RenderableContent::new(config, self, &terminal, search_state);
        let mut grid_cells = Vec::new();
<<<<<<< HEAD

        #[allow(clippy::while_let_on_iterator)]
        while let Some(cell) = content.next() {
=======
        for cell in &mut content {
>>>>>>> bdfa52fc
            grid_cells.push(cell);
        }
        let background_color = content.color(NamedColor::Background as usize);
        let display_offset = content.display_offset();
        let cursor = content.cursor();

        let cursor_point = terminal.grid().cursor.point;
        let total_lines = terminal.grid().total_lines();
        let metrics = self.glyph_cache.font_metrics();
        let size_info = self.size_info;

        let vi_mode = terminal.mode().contains(TermMode::VI);
        let vi_mode_cursor = if vi_mode { Some(terminal.vi_mode_cursor) } else { None };

        // Drop terminal as early as possible to free lock.
        // drop(terminal);

        self.renderer.with_api(&config.ui_config, &size_info, |api| {
            api.clear(background_color);
        });

        let mut lines = RenderLines::new();

        // Draw grid.
        {
            let _sampler = self.meter.sampler();

            let glyph_cache = &mut self.glyph_cache;
            let highlighted_hint = &self.highlighted_hint;
            let vi_highlighted_hint = &self.vi_highlighted_hint;
            self.renderer.with_api(&config.ui_config, &size_info, |mut api| {
                // Iterate over all non-empty cells in the grid.
                for mut cell in grid_cells {
                    // Underline hints hovered by mouse or vi mode cursor.
                    let point = viewport_to_point(display_offset, cell.point);
                    if highlighted_hint.as_ref().map_or(false, |h| h.bounds.contains(&point))
                        || vi_highlighted_hint.as_ref().map_or(false, |h| h.bounds.contains(&point))
                    {
                        cell.flags.insert(Flags::UNDERLINE);
                    }

                    // Update underline/strikeout.
                    lines.update(&cell);

                    // Draw the cell.
                    api.render_cell(cell, glyph_cache);
                }
            });
        }

        let mut rects = lines.rects(&metrics, &size_info);

        if let Some(vi_mode_cursor) = vi_mode_cursor {
            // Indicate vi mode by showing the cursor's position in the top right corner.
            let vi_point = vi_mode_cursor.point;
            let line = (-vi_point.line.0 + size_info.bottommost_line().0) as usize;
            self.draw_line_indicator(config, &size_info, total_lines, Some(vi_point), line);
        } else if search_state.regex().is_some() {
            // Show current display offset in vi-less search to indicate match position.
            self.draw_line_indicator(config, &size_info, total_lines, None, display_offset);
        }

        // Push the cursor rects for rendering.
        if let Some(cursor) = cursor {
            for rect in cursor.rects(&size_info, config.cursor.thickness()) {
                rects.push(rect);
            }
        }

        // Push visual bell after url/underline/strikeout rects.
        let visual_bell_intensity = self.visual_bell.intensity();
        if visual_bell_intensity != 0. {
            let visual_bell_rect = RenderRect::new(
                0.,
                0.,
                size_info.width(),
                size_info.height(),
                config.ui_config.bell.color,
                visual_bell_intensity as f32,
            );
            rects.push(visual_bell_rect);
        }

        let sel_tab = tab_manager.selected_tab_idx().unwrap_or(0);

        let glyph_cache = &mut self.glyph_cache;

        // let tab_min = 0;
        let tab_max = tab_manager.num_tabs() - 1;
        // let tab_buttons = (tab_min..=tab_max)
        //     .map(|i| if i == sel_tab { format!("[*{:0>3}]", i) } else { format!("[{:0>3}]", i) })
        //     .collect::<Vec<String>>()
        //     .join(" ");

        let tab_buttons: String;
        loop {
            if let Ok(tab_titles) = tab_manager.tab_titles.try_read() {
                tab_buttons = tab_titles.join(" ");
                break;
            }
        }

        let tabs_string = format!("{} Tab: {} of {}", tab_buttons, sel_tab, tab_max + 1);
        let tab_string_len = tabs_string.len() + 2;

        let mut columns = (size_info.width() / size_info.cell_width()) as usize;
        columns = if columns > 2 { columns - 2 } else { columns };

        let tab_string_location = if columns > tab_string_len { columns - tab_string_len } else { 0 };

        let p: Point<usize> = Point::new(0, Column(tab_string_location));
        self.renderer.with_api(&config.ui_config, &size_info, |mut api| {
            api.render_string(
                glyph_cache,
                p,
                config.ui_config.colors.primary.tabs,
                config.ui_config.colors.primary.background,
                &tabs_string,
            );
        });

        if let Some(message) = message_buffer.message() {
            let search_offset = if search_state.regex().is_some() { 1 } else { 0 };
            let text = message.text(&size_info);

            // Create a new rectangle for the background.
            let start_line = size_info.screen_lines() + search_offset;
            let y = size_info.cell_height().mul_add(start_line as f32, size_info.padding_y());

            let bg = match message.ty() {
                MessageType::Error => config.ui_config.colors.normal.red,
                MessageType::Warning => config.ui_config.colors.normal.yellow,
            };

            let message_bar_rect =
                RenderRect::new(0., y, size_info.width(), size_info.height() - y, bg, 1.);

            // Push message_bar in the end, so it'll be above all other content.
            rects.push(message_bar_rect);

            // Draw rectangles.
            self.renderer.draw_rects(&size_info, rects);

            // Relay messages to the user.
            let glyph_cache = &mut self.glyph_cache;
            let fg = config.ui_config.colors.primary.background;
            for (i, message_text) in text.iter().enumerate() {
                let point = Point::new(start_line + i, Column(0));
                self.renderer.with_api(&config.ui_config, &size_info, |mut api| {
                    api.render_string(glyph_cache, point, fg, bg, message_text);
                });
            }
        } else {
            // Draw rectangles.
            self.renderer.draw_rects(&size_info, rects);
        }


        self.draw_render_timer(config, &size_info);

        // Handle search and IME positioning.
        let ime_position = match search_state.regex() {
            Some(regex) => {
                let search_label = match search_state.direction() {
                    Direction::Right => FORWARD_SEARCH_LABEL,
                    Direction::Left => BACKWARD_SEARCH_LABEL,
                };

                let search_text = Self::format_search(&size_info, regex, search_label);

                // Render the search bar.
                self.draw_search(config, &size_info, &search_text);

                // Compute IME position.
                let line = Line(size_info.screen_lines() as i32 + 1);
                Point::new(line, Column(search_text.chars().count() - 1))
            },
            None => cursor_point,
        };

        // Update IME position.
        self.window.update_ime_position(ime_position, &self.size_info);

        // Frame event should be requested before swaping buffers, since it requires surface
        // `commit`, which is done by swap buffers under the hood.
        #[cfg(all(feature = "wayland", not(any(target_os = "macos", windows))))]
        self.request_frame(&self.window);

        self.window.swap_buffers();

        #[cfg(all(feature = "x11", not(any(target_os = "macos", windows))))]
        if self.is_x11 {
            // On X11 `swap_buffers` does not block for vsync. However the next OpenGl command
            // will block to synchronize (this is `glClear` in Alacritty), which causes a
            // permanent one frame delay.
            self.renderer.with_api(&config.ui_config, &size_info, |api| {
                api.finish();
            });
        }
    }

    /// Update to a new configuration.
    pub fn update_config(&mut self, config: &Config) {
        self.visual_bell.update_config(&config.ui_config.bell);
        self.colors = List::from(&config.ui_config.colors);
    }

    /// Update the mouse/vi mode cursor hint highlighting.
    ///
    /// This will return whether the highlighted hints changed.
    pub fn update_highlighted_hints<T>(
        &mut self,
        term: &Term<T>,
        config: &Config,
        mouse: &Mouse,
        modifiers: ModifiersState,
    ) -> bool {
        // Update vi mode cursor hint.
        let vi_highlighted_hint = if term.mode().contains(TermMode::VI) {
            let mods = ModifiersState::all();
            let point = term.vi_mode_cursor.point;
            hint::highlighted_at(term, config, point, mods)
        } else {
            None
        };
        let mut dirty = vi_highlighted_hint != self.vi_highlighted_hint;
        self.vi_highlighted_hint = vi_highlighted_hint;

        // Abort if mouse highlighting conditions are not met.
        if !mouse.inside_text_area || !term.selection.as_ref().map_or(true, Selection::is_empty) {
            dirty |= self.highlighted_hint.is_some();
            self.highlighted_hint = None;
            return dirty;
        }

        // Find highlighted hint at mouse position.
        let point = mouse.point(&self.size_info, term.grid().display_offset());
        let highlighted_hint = hint::highlighted_at(term, config, point, modifiers);

        // Update cursor shape.
        if highlighted_hint.is_some() {
            self.window.set_mouse_cursor(CursorIcon::Hand);
        } else if self.highlighted_hint.is_some() {
            if term.mode().intersects(TermMode::MOUSE_MODE) && !term.mode().contains(TermMode::VI) {
                self.window.set_mouse_cursor(CursorIcon::Default);
            } else {
                self.window.set_mouse_cursor(CursorIcon::Text);
            }
        }

        dirty |= self.highlighted_hint != highlighted_hint;
        self.highlighted_hint = highlighted_hint;

        dirty
    }

    /// Format search regex to account for the cursor and fullwidth characters.
    fn format_search(size_info: &SizeInfo, search_regex: &str, search_label: &str) -> String {
        // Add spacers for wide chars.
        let mut formatted_regex = String::with_capacity(search_regex.len());
        for c in search_regex.chars() {
            formatted_regex.push(c);
            if c.width() == Some(2) {
                formatted_regex.push(' ');
            }
        }

        // Add cursor to show whitespace.
        formatted_regex.push('_');

        // Truncate beginning of the search regex if it exceeds the viewport width.
        let num_cols = size_info.columns();
        let label_len = search_label.chars().count();
        let regex_len = formatted_regex.chars().count();
        let truncate_len = min((regex_len + label_len).saturating_sub(num_cols), regex_len);
        let index = formatted_regex.char_indices().nth(truncate_len).map(|(i, _c)| i).unwrap_or(0);
        let truncated_regex = &formatted_regex[index..];

        // Add search label to the beginning of the search regex.
        let mut bar_text = format!("{}{}", search_label, truncated_regex);

        // Make sure the label alone doesn't exceed the viewport width.
        bar_text.truncate(num_cols);

        bar_text
    }

    /// Draw current search regex.
    fn draw_search(&mut self, config: &Config, size_info: &SizeInfo, text: &str) {
        let glyph_cache = &mut self.glyph_cache;
        let num_cols = size_info.columns();

        // Assure text length is at least num_cols.
        let text = format!("{:<1$}", text, num_cols);

        let point = Point::new(size_info.screen_lines(), Column(0));
        let fg = config.ui_config.colors.search_bar_foreground();
        let bg = config.ui_config.colors.search_bar_background();

        self.renderer.with_api(&config.ui_config, size_info, |mut api| {
            api.render_string(glyph_cache, point, fg, bg, &text);
        });
    }

    /// Draw render timer.
    fn draw_render_timer(&mut self, config: &Config, size_info: &SizeInfo) {
        if !config.ui_config.debug.render_timer {
            return;
        }

        let glyph_cache = &mut self.glyph_cache;

        let timing = format!("{:.3} usec", self.meter.average());
        let point = Point::new(size_info.screen_lines().saturating_sub(2), Column(0));
        let fg = config.ui_config.colors.primary.background;
        let bg = config.ui_config.colors.normal.red;

        self.renderer.with_api(&config.ui_config, size_info, |mut api| {
            api.render_string(glyph_cache, point, fg, bg, &timing);
        });
    }

    /// Draw an indicator for the position of a line in history.
    fn draw_line_indicator(
        &mut self,
        config: &Config,
        size_info: &SizeInfo,
        total_lines: usize,
        vi_mode_point: Option<Point>,
        line: usize,
    ) {
        let text = format!("[{}/{}]", line, total_lines - 1);
        let column = Column(size_info.columns().saturating_sub(text.len()));
        let colors = &config.ui_config.colors;
        let fg = colors.line_indicator.foreground.unwrap_or(colors.primary.background);
        let bg = colors.line_indicator.background.unwrap_or(colors.primary.foreground);

        // Do not render anything if it would obscure the vi mode cursor.
        if vi_mode_point.map_or(true, |point| point.line != 0 || point.column < column) {
            let glyph_cache = &mut self.glyph_cache;
            self.renderer.with_api(&config.ui_config, size_info, |mut api| {
                api.render_string(glyph_cache, Point::new(0, column), fg, bg, &text);
            });
        }
    }

    /// Requst a new frame for a window on Wayland.
    #[inline]
    #[cfg(all(feature = "wayland", not(any(target_os = "macos", windows))))]
    fn request_frame(&self, window: &Window) {
        let surface = match window.wayland_surface() {
            Some(surface) => surface,
            None => return,
        };

        let should_draw = self.window.should_draw.clone();

        // Mark that window was drawn.
        should_draw.store(false, Ordering::Relaxed);

        // Request a new frame.
        surface.frame().quick_assign(move |_, _, _| {
            should_draw.store(true, Ordering::Relaxed);
        });
    }
}

/// Convert a terminal point to a viewport relative point.
pub fn point_to_viewport(display_offset: usize, point: Point) -> Option<Point<usize>> {
    let viewport_line = point.line.0 + display_offset as i32;
    usize::try_from(viewport_line).ok().map(|line| Point::new(line, point.column))
}

/// Convert a viewport relative point to a terminal point.
pub fn viewport_to_point(display_offset: usize, point: Point<usize>) -> Point {
    let line = Line(point.line as i32) - display_offset;
    Point::new(line, point.column)
}

/// Calculate the cell dimensions based on font metrics.
///
/// This will return a tuple of the cell width and height.
#[inline]
fn compute_cell_size(config: &Config, metrics: &crossfont::Metrics) -> (f32, f32) {
    let offset_x = f64::from(config.ui_config.font.offset.x);
    let offset_y = f64::from(config.ui_config.font.offset.y);
    (
        (metrics.average_advance + offset_x).floor().max(1.) as f32,
        (metrics.line_height + offset_y).floor().max(1.) as f32,
    )
}

/// Calculate the size of the window given padding, terminal dimensions and cell size.
fn window_size(
    config: &Config,
    dimensions: Dimensions,
    cell_width: f32,
    cell_height: f32,
    dpr: f64,
) -> PhysicalSize<u32> {
    let padding = config.ui_config.window.padding(dpr);

    let grid_width = cell_width * dimensions.columns.0.max(MIN_COLUMNS) as f32;
    let grid_height = cell_height * dimensions.lines.max(MIN_SCREEN_LINES) as f32;

    let width = (padding.0).mul_add(2., grid_width).floor();
    let height = (padding.1).mul_add(2., grid_height).floor();

    PhysicalSize::new(width as u32, height as u32)
}<|MERGE_RESOLUTION|>--- conflicted
+++ resolved
@@ -489,13 +489,10 @@
         // Collect renderable content before the terminal is dropped.
         let mut content = RenderableContent::new(config, self, &terminal, search_state);
         let mut grid_cells = Vec::new();
-<<<<<<< HEAD
-
-        #[allow(clippy::while_let_on_iterator)]
-        while let Some(cell) = content.next() {
-=======
+
+        // #[allow(clippy::while_let_on_iterator)]
+        // while let Some(cell) = content.next() {
         for cell in &mut content {
->>>>>>> bdfa52fc
             grid_cells.push(cell);
         }
         let background_color = content.color(NamedColor::Background as usize);
