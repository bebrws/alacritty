#![allow(clippy::enum_glob_use)]

use std::fmt::{self, Debug, Display};

use bitflags::bitflags;
use glutin::event::VirtualKeyCode::*;
use glutin::event::{ModifiersState, MouseButton, VirtualKeyCode};
use serde::de::Error as SerdeError;
use serde::de::{self, MapAccess, Unexpected, Visitor};
use serde::{Deserialize, Deserializer};
use serde_yaml::Value as SerdeValue;

use alacritty_config_derive::ConfigDeserialize;

use alacritty_terminal::config::Program;
use alacritty_terminal::term::TermMode;
use alacritty_terminal::vi_mode::ViMotion;

/// Describes a state and action to take in that state.
///
/// This is the shared component of `MouseBinding` and `KeyBinding`.
#[derive(Debug, Clone, PartialEq, Eq)]
pub struct Binding<T> {
    /// Modifier keys required to activate binding.
    pub mods: ModifiersState,

    /// String to send to PTY if mods and mode match.
    pub action: Action,

    /// Binding mode required to activate binding.
    pub mode: BindingMode,

    /// Excluded binding modes where the binding won't be activated.
    pub notmode: BindingMode,

    /// This property is used as part of the trigger detection code.
    ///
    /// For example, this might be a key like "G", or a mouse button.
    pub trigger: T,
}

/// Bindings that are triggered by a keyboard key.
pub type KeyBinding = Binding<Key>;

/// Bindings that are triggered by a mouse button.
pub type MouseBinding = Binding<MouseButton>;

impl<T: Eq> Binding<T> {
    #[inline]
    pub fn is_triggered_by(&self, mode: BindingMode, mods: ModifiersState, input: &T) -> bool {
        // Check input first since bindings are stored in one big list. This is
        // the most likely item to fail so prioritizing it here allows more
        // checks to be short circuited.
        self.trigger == *input
            && self.mods == mods
            && mode.contains(self.mode)
            && !mode.intersects(self.notmode)
    }

    #[inline]
    pub fn triggers_match(&self, binding: &Binding<T>) -> bool {
        // Check the binding's key and modifiers.
        if self.trigger != binding.trigger || self.mods != binding.mods {
            return false;
        }

        let selfmode = if self.mode.is_empty() { BindingMode::all() } else { self.mode };
        let bindingmode = if binding.mode.is_empty() { BindingMode::all() } else { binding.mode };

        if !selfmode.intersects(bindingmode) {
            return false;
        }

        // The bindings are never active at the same time when the required modes of one binding
        // are part of the forbidden bindings of the other.
        if self.mode.intersects(binding.notmode) || binding.mode.intersects(self.notmode) {
            return false;
        }

        true
    }
}

#[derive(ConfigDeserialize, Debug, Clone, PartialEq, Eq)]
pub enum Action {
    /// Write an escape sequence.
    #[config(skip)]
    Esc(String),

    /// Run given command.
    #[config(skip)]
    Command(Program),

    /// Move vi mode cursor.
    #[config(skip)]
    ViMotion(ViMotion),

    /// Perform vi mode action.
    #[config(skip)]
    ViAction(ViAction),

<<<<<<< HEAD
    NewTab,
    PreviousTab,
    NextTab,
=======
    /// Perform search mode action.
    #[config(skip)]
    SearchAction(SearchAction),
>>>>>>> 753c4ed1

    /// Paste contents of system clipboard.
    Paste,

    /// Store current selection into clipboard.
    Copy,

    #[cfg(not(any(target_os = "macos", windows)))]
    /// Store current selection into selection buffer.
    CopySelection,

    /// Paste contents of selection buffer.
    PasteSelection,

    /// Increase font size.
    IncreaseFontSize,

    /// Decrease font size.
    DecreaseFontSize,

    /// Reset font size to the config value.
    ResetFontSize,

    /// Scroll exactly one page up.
    ScrollPageUp,

    /// Scroll exactly one page down.
    ScrollPageDown,

    /// Scroll half a page up.
    ScrollHalfPageUp,

    /// Scroll half a page down.
    ScrollHalfPageDown,

    /// Scroll one line up.
    ScrollLineUp,

    /// Scroll one line down.
    ScrollLineDown,

    /// Scroll all the way to the top.
    ScrollToTop,

    /// Scroll all the way to the bottom.
    ScrollToBottom,

    /// Clear the display buffer(s) to remove history.
    ClearHistory,

    /// Hide the Alacritty window.
    Hide,

    /// Minimize the Alacritty window.
    Minimize,

    /// Quit Alacritty.
    Quit,

    /// Clear warning and error notices.
    ClearLogNotice,

    /// Spawn a new instance of Alacritty.
    SpawnNewInstance,

    /// Toggle fullscreen.
    ToggleFullscreen,

    /// Toggle simple fullscreen on macOS.
    #[cfg(target_os = "macos")]
    ToggleSimpleFullscreen,

    /// Clear active selection.
    ClearSelection,

    /// Toggle vi mode.
    ToggleViMode,

    /// Allow receiving char input.
    ReceiveChar,

    /// Start a forward buffer search.
    SearchForward,

    /// Start a backward buffer search.
    SearchBackward,

    /// No action.
    None,
}

impl From<&'static str> for Action {
    fn from(s: &'static str) -> Action {
        Action::Esc(s.into())
    }
}

impl From<ViAction> for Action {
    fn from(action: ViAction) -> Self {
        Self::ViAction(action)
    }
}

impl From<ViMotion> for Action {
    fn from(motion: ViMotion) -> Self {
        Self::ViMotion(motion)
    }
}

impl From<SearchAction> for Action {
    fn from(action: SearchAction) -> Self {
        Self::SearchAction(action)
    }
}

/// Display trait used for error logging.
impl Display for Action {
    fn fmt(&self, f: &mut fmt::Formatter<'_>) -> fmt::Result {
        match self {
            Action::ViMotion(motion) => motion.fmt(f),
            Action::ViAction(action) => action.fmt(f),
            _ => write!(f, "{:?}", self),
        }
    }
}

/// Vi mode specific actions.
#[derive(ConfigDeserialize, Debug, Copy, Clone, PartialEq, Eq)]
pub enum ViAction {
    /// Toggle normal vi selection.
    ToggleNormalSelection,
    /// Toggle line vi selection.
    ToggleLineSelection,
    /// Toggle block vi selection.
    ToggleBlockSelection,
    /// Toggle semantic vi selection.
    ToggleSemanticSelection,
    /// Jump to the beginning of the next match.
    SearchNext,
    /// Jump to the beginning of the previous match.
    SearchPrevious,
    /// Jump to the next start of a match to the left of the origin.
    SearchStart,
    /// Jump to the next end of a match to the right of the origin.
    SearchEnd,
    /// Launch the URL below the vi mode cursor.
    Open,
}

/// Search mode specific actions.
#[derive(ConfigDeserialize, Debug, Copy, Clone, PartialEq, Eq)]
pub enum SearchAction {
    /// Move the focus to the next search match.
    SearchFocusNext,
    /// Move the focus to the previous search match.
    SearchFocusPrevious,
    /// Confirm the active search.
    SearchConfirm,
    /// Cancel the active search.
    SearchCancel,
    /// Reset the search regex.
    SearchClear,
    /// Delete the last word in the search regex.
    SearchDeleteWord,
    /// Go to the previous regex in the search history.
    SearchHistoryPrevious,
    /// Go to the next regex in the search history.
    SearchHistoryNext,
}

macro_rules! bindings {
    (
        KeyBinding;
        $(
            $key:ident
            $(,$mods:expr)*
            $(,+$mode:expr)*
            $(,~$notmode:expr)*
            ;$action:expr
        );*
        $(;)*
    ) => {{
        bindings!(
            KeyBinding;
            $(
                Key::Keycode($key)
                $(,$mods)*
                $(,+$mode)*
                $(,~$notmode)*
                ;$action
            );*
        )
    }};
    (
        $ty:ident;
        $(
            $key:expr
            $(,$mods:expr)*
            $(,+$mode:expr)*
            $(,~$notmode:expr)*
            ;$action:expr
        );*
        $(;)*
    ) => {{
        let mut v = Vec::new();

        $(
            let mut _mods = ModifiersState::empty();
            $(_mods = $mods;)*
            let mut _mode = BindingMode::empty();
            $(_mode.insert($mode);)*
            let mut _notmode = BindingMode::empty();
            $(_notmode.insert($notmode);)*

            v.push($ty {
                trigger: $key,
                mods: _mods,
                mode: _mode,
                notmode: _notmode,
                action: $action.into(),
            });
        )*

        v
    }};
}

pub fn default_mouse_bindings() -> Vec<MouseBinding> {
    bindings!(
        MouseBinding;
        MouseButton::Middle, ~BindingMode::VI; Action::PasteSelection;
    )
}

pub fn default_key_bindings() -> Vec<KeyBinding> {
    let mut bindings = bindings!(
        KeyBinding;
        Copy;  Action::Copy;
        Copy,  +BindingMode::VI; Action::ClearSelection;
        Paste, ~BindingMode::VI; Action::Paste;
        L, ModifiersState::CTRL; Action::ClearLogNotice;
<<<<<<< HEAD
        T, ModifiersState::LOGO; Action::NewTab;
        LBracket, ModifiersState::LOGO | ModifiersState::SHIFT; Action::PreviousTab;
        RBracket, ModifiersState::LOGO | ModifiersState::SHIFT; Action::NextTab;
        L,    ModifiersState::CTRL,  ~TermMode::VI; Action::Esc("\x0c".into());
        Tab,  ModifiersState::SHIFT, ~TermMode::VI; Action::Esc("\x1b[Z".into());
        Back, ModifiersState::ALT,   ~TermMode::VI; Action::Esc("\x1b\x7f".into());
        Back, ModifiersState::SHIFT, ~TermMode::VI; Action::Esc("\x7f".into());
        Home,     ModifiersState::SHIFT, ~TermMode::ALT_SCREEN; Action::ScrollToTop;
        End,      ModifiersState::SHIFT, ~TermMode::ALT_SCREEN; Action::ScrollToBottom;
        PageUp,   ModifiersState::SHIFT, ~TermMode::ALT_SCREEN; Action::ScrollPageUp;
        PageDown, ModifiersState::SHIFT, ~TermMode::ALT_SCREEN; Action::ScrollPageDown;
        Home,     ModifiersState::SHIFT, +TermMode::ALT_SCREEN, ~TermMode::VI;
            Action::Esc("\x1b[1;2H".into());
        End,      ModifiersState::SHIFT, +TermMode::ALT_SCREEN, ~TermMode::VI;
            Action::Esc("\x1b[1;2F".into());
        PageUp,   ModifiersState::SHIFT, +TermMode::ALT_SCREEN, ~TermMode::VI;
            Action::Esc("\x1b[5;2~".into());
        PageDown, ModifiersState::SHIFT, +TermMode::ALT_SCREEN, ~TermMode::VI;
            Action::Esc("\x1b[6;2~".into());
        Home,  +TermMode::APP_CURSOR, ~TermMode::VI; Action::Esc("\x1bOH".into());
        Home,  ~TermMode::APP_CURSOR, ~TermMode::VI; Action::Esc("\x1b[H".into());
        End,   +TermMode::APP_CURSOR, ~TermMode::VI; Action::Esc("\x1bOF".into());
        End,   ~TermMode::APP_CURSOR, ~TermMode::VI; Action::Esc("\x1b[F".into());
        Up,    +TermMode::APP_CURSOR, ~TermMode::VI; Action::Esc("\x1bOA".into());
        Up,    ~TermMode::APP_CURSOR, ~TermMode::VI; Action::Esc("\x1b[A".into());
        Down,  +TermMode::APP_CURSOR, ~TermMode::VI; Action::Esc("\x1bOB".into());
        Down,  ~TermMode::APP_CURSOR, ~TermMode::VI; Action::Esc("\x1b[B".into());
        Right, +TermMode::APP_CURSOR, ~TermMode::VI; Action::Esc("\x1bOC".into());
        Right, ~TermMode::APP_CURSOR, ~TermMode::VI; Action::Esc("\x1b[C".into());
        Left,  +TermMode::APP_CURSOR, ~TermMode::VI; Action::Esc("\x1bOD".into());
        Left,  ~TermMode::APP_CURSOR, ~TermMode::VI; Action::Esc("\x1b[D".into());
        Back,        ~TermMode::VI; Action::Esc("\x7f".into());
        Insert,      ~TermMode::VI; Action::Esc("\x1b[2~".into());
        Delete,      ~TermMode::VI; Action::Esc("\x1b[3~".into());
        PageUp,      ~TermMode::VI; Action::Esc("\x1b[5~".into());
        PageDown,    ~TermMode::VI; Action::Esc("\x1b[6~".into());
        F1,          ~TermMode::VI; Action::Esc("\x1bOP".into());
        F2,          ~TermMode::VI; Action::Esc("\x1bOQ".into());
        F3,          ~TermMode::VI; Action::Esc("\x1bOR".into());
        F4,          ~TermMode::VI; Action::Esc("\x1bOS".into());
        F5,          ~TermMode::VI; Action::Esc("\x1b[15~".into());
        F6,          ~TermMode::VI; Action::Esc("\x1b[17~".into());
        F7,          ~TermMode::VI; Action::Esc("\x1b[18~".into());
        F8,          ~TermMode::VI; Action::Esc("\x1b[19~".into());
        F9,          ~TermMode::VI; Action::Esc("\x1b[20~".into());
        F10,         ~TermMode::VI; Action::Esc("\x1b[21~".into());
        F11,         ~TermMode::VI; Action::Esc("\x1b[23~".into());
        F12,         ~TermMode::VI; Action::Esc("\x1b[24~".into());
        F13,         ~TermMode::VI; Action::Esc("\x1b[25~".into());
        F14,         ~TermMode::VI; Action::Esc("\x1b[26~".into());
        F15,         ~TermMode::VI; Action::Esc("\x1b[28~".into());
        F16,         ~TermMode::VI; Action::Esc("\x1b[29~".into());
        F17,         ~TermMode::VI; Action::Esc("\x1b[31~".into());
        F18,         ~TermMode::VI; Action::Esc("\x1b[32~".into());
        F19,         ~TermMode::VI; Action::Esc("\x1b[33~".into());
        F20,         ~TermMode::VI; Action::Esc("\x1b[34~".into());
        NumpadEnter, ~TermMode::VI; Action::Esc("\n".into());
        Space, ModifiersState::SHIFT | ModifiersState::CTRL, +TermMode::VI; Action::ScrollToBottom;
        Space, ModifiersState::SHIFT | ModifiersState::CTRL; Action::ToggleViMode;
        Escape,                        +TermMode::VI; Action::ClearSelection;
        I,                             +TermMode::VI; Action::ScrollToBottom;
        I,                             +TermMode::VI; Action::ToggleViMode;
        C,      ModifiersState::CTRL,  +TermMode::VI; Action::ToggleViMode;
        Y,      ModifiersState::CTRL,  +TermMode::VI; Action::ScrollLineUp;
        E,      ModifiersState::CTRL,  +TermMode::VI; Action::ScrollLineDown;
        G,                             +TermMode::VI; Action::ScrollToTop;
        G,      ModifiersState::SHIFT, +TermMode::VI; Action::ScrollToBottom;
        B,      ModifiersState::CTRL,  +TermMode::VI; Action::ScrollPageUp;
        F,      ModifiersState::CTRL,  +TermMode::VI; Action::ScrollPageDown;
        U,      ModifiersState::CTRL,  +TermMode::VI; Action::ScrollHalfPageUp;
        D,      ModifiersState::CTRL,  +TermMode::VI; Action::ScrollHalfPageDown;
        Y,                             +TermMode::VI; Action::Copy;
        Y,                             +TermMode::VI; Action::ClearSelection;
        Slash,                         +TermMode::VI; Action::SearchForward;
        Slash,  ModifiersState::SHIFT, +TermMode::VI; Action::SearchBackward;
        V,                             +TermMode::VI; ViAction::ToggleNormalSelection;
        V,      ModifiersState::SHIFT, +TermMode::VI; ViAction::ToggleLineSelection;
        V,      ModifiersState::CTRL,  +TermMode::VI; ViAction::ToggleBlockSelection;
        V,      ModifiersState::ALT,   +TermMode::VI; ViAction::ToggleSemanticSelection;
        N,                             +TermMode::VI; ViAction::SearchNext;
        N,      ModifiersState::SHIFT, +TermMode::VI; ViAction::SearchPrevious;
        Return,                        +TermMode::VI; ViAction::Open;
        K,                             +TermMode::VI; ViMotion::Up;
        J,                             +TermMode::VI; ViMotion::Down;
        H,                             +TermMode::VI; ViMotion::Left;
        L,                             +TermMode::VI; ViMotion::Right;
        Up,                            +TermMode::VI; ViMotion::Up;
        Down,                          +TermMode::VI; ViMotion::Down;
        Left,                          +TermMode::VI; ViMotion::Left;
        Right,                         +TermMode::VI; ViMotion::Right;
        Key0,                          +TermMode::VI; ViMotion::First;
        Key4,   ModifiersState::SHIFT, +TermMode::VI; ViMotion::Last;
        Key6,   ModifiersState::SHIFT, +TermMode::VI; ViMotion::FirstOccupied;
        H,      ModifiersState::SHIFT, +TermMode::VI; ViMotion::High;
        M,      ModifiersState::SHIFT, +TermMode::VI; ViMotion::Middle;
        L,      ModifiersState::SHIFT, +TermMode::VI; ViMotion::Low;
        B,                             +TermMode::VI; ViMotion::SemanticLeft;
        W,                             +TermMode::VI; ViMotion::SemanticRight;
        E,                             +TermMode::VI; ViMotion::SemanticRightEnd;
        B,      ModifiersState::SHIFT, +TermMode::VI; ViMotion::WordLeft;
        W,      ModifiersState::SHIFT, +TermMode::VI; ViMotion::WordRight;
        E,      ModifiersState::SHIFT, +TermMode::VI; ViMotion::WordRightEnd;
        Key5,   ModifiersState::SHIFT, +TermMode::VI; ViMotion::Bracket;
=======
        L,    ModifiersState::CTRL,  ~BindingMode::VI, ~BindingMode::SEARCH;
            Action::Esc("\x0c".into());
        Tab,  ModifiersState::SHIFT, ~BindingMode::VI, ~BindingMode::SEARCH;
            Action::Esc("\x1b[Z".into());
        Back, ModifiersState::ALT,   ~BindingMode::VI, ~BindingMode::SEARCH;
            Action::Esc("\x1b\x7f".into());
        Back, ModifiersState::SHIFT, ~BindingMode::VI, ~BindingMode::SEARCH;
            Action::Esc("\x7f".into());
        Home,     ModifiersState::SHIFT, ~BindingMode::ALT_SCREEN; Action::ScrollToTop;
        End,      ModifiersState::SHIFT, ~BindingMode::ALT_SCREEN; Action::ScrollToBottom;
        PageUp,   ModifiersState::SHIFT, ~BindingMode::ALT_SCREEN; Action::ScrollPageUp;
        PageDown, ModifiersState::SHIFT, ~BindingMode::ALT_SCREEN; Action::ScrollPageDown;
        Home,     ModifiersState::SHIFT, +BindingMode::ALT_SCREEN,
            ~BindingMode::VI, ~BindingMode::SEARCH; Action::Esc("\x1b[1;2H".into());
        End,      ModifiersState::SHIFT, +BindingMode::ALT_SCREEN,
            ~BindingMode::VI, ~BindingMode::SEARCH; Action::Esc("\x1b[1;2F".into());
        PageUp,   ModifiersState::SHIFT, +BindingMode::ALT_SCREEN,
            ~BindingMode::VI, ~BindingMode::SEARCH; Action::Esc("\x1b[5;2~".into());
        PageDown, ModifiersState::SHIFT, +BindingMode::ALT_SCREEN,
            ~BindingMode::VI, ~BindingMode::SEARCH; Action::Esc("\x1b[6;2~".into());
        Home,  +BindingMode::APP_CURSOR, ~BindingMode::VI, ~BindingMode::SEARCH;
            Action::Esc("\x1bOH".into());
        Home,  ~BindingMode::APP_CURSOR, ~BindingMode::VI, ~BindingMode::SEARCH;
            Action::Esc("\x1b[H".into());
        End,   +BindingMode::APP_CURSOR, ~BindingMode::VI, ~BindingMode::SEARCH;
            Action::Esc("\x1bOF".into());
        End,   ~BindingMode::APP_CURSOR, ~BindingMode::VI, ~BindingMode::SEARCH;
            Action::Esc("\x1b[F".into());
        Up,    +BindingMode::APP_CURSOR, ~BindingMode::VI, ~BindingMode::SEARCH;
            Action::Esc("\x1bOA".into());
        Up,    ~BindingMode::APP_CURSOR, ~BindingMode::VI, ~BindingMode::SEARCH;
            Action::Esc("\x1b[A".into());
        Down,  +BindingMode::APP_CURSOR, ~BindingMode::VI, ~BindingMode::SEARCH;
            Action::Esc("\x1bOB".into());
        Down,  ~BindingMode::APP_CURSOR, ~BindingMode::VI, ~BindingMode::SEARCH;
            Action::Esc("\x1b[B".into());
        Right, +BindingMode::APP_CURSOR, ~BindingMode::VI, ~BindingMode::SEARCH;
            Action::Esc("\x1bOC".into());
        Right, ~BindingMode::APP_CURSOR, ~BindingMode::VI, ~BindingMode::SEARCH;
            Action::Esc("\x1b[C".into());
        Left,  +BindingMode::APP_CURSOR, ~BindingMode::VI, ~BindingMode::SEARCH;
            Action::Esc("\x1bOD".into());
        Left,  ~BindingMode::APP_CURSOR, ~BindingMode::VI, ~BindingMode::SEARCH;
            Action::Esc("\x1b[D".into());
        Back,        ~BindingMode::VI, ~BindingMode::SEARCH; Action::Esc("\x7f".into());
        Insert,      ~BindingMode::VI, ~BindingMode::SEARCH; Action::Esc("\x1b[2~".into());
        Delete,      ~BindingMode::VI, ~BindingMode::SEARCH; Action::Esc("\x1b[3~".into());
        PageUp,      ~BindingMode::VI, ~BindingMode::SEARCH; Action::Esc("\x1b[5~".into());
        PageDown,    ~BindingMode::VI, ~BindingMode::SEARCH; Action::Esc("\x1b[6~".into());
        F1,          ~BindingMode::VI, ~BindingMode::SEARCH; Action::Esc("\x1bOP".into());
        F2,          ~BindingMode::VI, ~BindingMode::SEARCH; Action::Esc("\x1bOQ".into());
        F3,          ~BindingMode::VI, ~BindingMode::SEARCH; Action::Esc("\x1bOR".into());
        F4,          ~BindingMode::VI, ~BindingMode::SEARCH; Action::Esc("\x1bOS".into());
        F5,          ~BindingMode::VI, ~BindingMode::SEARCH; Action::Esc("\x1b[15~".into());
        F6,          ~BindingMode::VI, ~BindingMode::SEARCH; Action::Esc("\x1b[17~".into());
        F7,          ~BindingMode::VI, ~BindingMode::SEARCH; Action::Esc("\x1b[18~".into());
        F8,          ~BindingMode::VI, ~BindingMode::SEARCH; Action::Esc("\x1b[19~".into());
        F9,          ~BindingMode::VI, ~BindingMode::SEARCH; Action::Esc("\x1b[20~".into());
        F10,         ~BindingMode::VI, ~BindingMode::SEARCH; Action::Esc("\x1b[21~".into());
        F11,         ~BindingMode::VI, ~BindingMode::SEARCH; Action::Esc("\x1b[23~".into());
        F12,         ~BindingMode::VI, ~BindingMode::SEARCH; Action::Esc("\x1b[24~".into());
        F13,         ~BindingMode::VI, ~BindingMode::SEARCH; Action::Esc("\x1b[25~".into());
        F14,         ~BindingMode::VI, ~BindingMode::SEARCH; Action::Esc("\x1b[26~".into());
        F15,         ~BindingMode::VI, ~BindingMode::SEARCH; Action::Esc("\x1b[28~".into());
        F16,         ~BindingMode::VI, ~BindingMode::SEARCH; Action::Esc("\x1b[29~".into());
        F17,         ~BindingMode::VI, ~BindingMode::SEARCH; Action::Esc("\x1b[31~".into());
        F18,         ~BindingMode::VI, ~BindingMode::SEARCH; Action::Esc("\x1b[32~".into());
        F19,         ~BindingMode::VI, ~BindingMode::SEARCH; Action::Esc("\x1b[33~".into());
        F20,         ~BindingMode::VI, ~BindingMode::SEARCH; Action::Esc("\x1b[34~".into());
        NumpadEnter, ~BindingMode::VI, ~BindingMode::SEARCH; Action::Esc("\n".into());
        Space, ModifiersState::SHIFT | ModifiersState::CTRL, +BindingMode::VI, ~BindingMode::SEARCH;
            Action::ScrollToBottom;
        Space, ModifiersState::SHIFT | ModifiersState::CTRL, ~BindingMode::SEARCH;
            Action::ToggleViMode;
        Escape,                        +BindingMode::VI, ~BindingMode::SEARCH;
            Action::ClearSelection;
        I,                             +BindingMode::VI, ~BindingMode::SEARCH;
            Action::ScrollToBottom;
        I,                             +BindingMode::VI, ~BindingMode::SEARCH;
            Action::ToggleViMode;
        C,      ModifiersState::CTRL,  +BindingMode::VI, ~BindingMode::SEARCH;
            Action::ToggleViMode;
        Y,      ModifiersState::CTRL,  +BindingMode::VI, ~BindingMode::SEARCH;
            Action::ScrollLineUp;
        E,      ModifiersState::CTRL,  +BindingMode::VI, ~BindingMode::SEARCH;
            Action::ScrollLineDown;
        G,                             +BindingMode::VI, ~BindingMode::SEARCH;
            Action::ScrollToTop;
        G,      ModifiersState::SHIFT, +BindingMode::VI, ~BindingMode::SEARCH;
            Action::ScrollToBottom;
        B,      ModifiersState::CTRL,  +BindingMode::VI, ~BindingMode::SEARCH;
            Action::ScrollPageUp;
        F,      ModifiersState::CTRL,  +BindingMode::VI, ~BindingMode::SEARCH;
            Action::ScrollPageDown;
        U,      ModifiersState::CTRL,  +BindingMode::VI, ~BindingMode::SEARCH;
            Action::ScrollHalfPageUp;
        D,      ModifiersState::CTRL,  +BindingMode::VI, ~BindingMode::SEARCH;
            Action::ScrollHalfPageDown;
        Y,                             +BindingMode::VI, ~BindingMode::SEARCH; Action::Copy;
        Y,                             +BindingMode::VI, ~BindingMode::SEARCH;
            Action::ClearSelection;
        Slash,                         +BindingMode::VI, ~BindingMode::SEARCH;
            Action::SearchForward;
        Slash,  ModifiersState::SHIFT, +BindingMode::VI, ~BindingMode::SEARCH;
            Action::SearchBackward;
        V,                             +BindingMode::VI, ~BindingMode::SEARCH;
            ViAction::ToggleNormalSelection;
        V,      ModifiersState::SHIFT, +BindingMode::VI, ~BindingMode::SEARCH;
            ViAction::ToggleLineSelection;
        V,      ModifiersState::CTRL,  +BindingMode::VI, ~BindingMode::SEARCH;
            ViAction::ToggleBlockSelection;
        V,      ModifiersState::ALT,   +BindingMode::VI, ~BindingMode::SEARCH;
            ViAction::ToggleSemanticSelection;
        N,                             +BindingMode::VI, ~BindingMode::SEARCH;
            ViAction::SearchNext;
        N,      ModifiersState::SHIFT, +BindingMode::VI, ~BindingMode::SEARCH;
            ViAction::SearchPrevious;
        Return,                        +BindingMode::VI, ~BindingMode::SEARCH;
            ViAction::Open;
        K,                             +BindingMode::VI, ~BindingMode::SEARCH;
            ViMotion::Up;
        J,                             +BindingMode::VI, ~BindingMode::SEARCH;
            ViMotion::Down;
        H,                             +BindingMode::VI, ~BindingMode::SEARCH;
            ViMotion::Left;
        L,                             +BindingMode::VI, ~BindingMode::SEARCH;
            ViMotion::Right;
        Up,                            +BindingMode::VI, ~BindingMode::SEARCH;
            ViMotion::Up;
        Down,                          +BindingMode::VI, ~BindingMode::SEARCH;
            ViMotion::Down;
        Left,                          +BindingMode::VI, ~BindingMode::SEARCH;
            ViMotion::Left;
        Right,                         +BindingMode::VI, ~BindingMode::SEARCH;
            ViMotion::Right;
        Key0,                          +BindingMode::VI, ~BindingMode::SEARCH;
            ViMotion::First;
        Key4,   ModifiersState::SHIFT, +BindingMode::VI, ~BindingMode::SEARCH;
            ViMotion::Last;
        Key6,   ModifiersState::SHIFT, +BindingMode::VI, ~BindingMode::SEARCH;
            ViMotion::FirstOccupied;
        H,      ModifiersState::SHIFT, +BindingMode::VI, ~BindingMode::SEARCH;
            ViMotion::High;
        M,      ModifiersState::SHIFT, +BindingMode::VI, ~BindingMode::SEARCH;
            ViMotion::Middle;
        L,      ModifiersState::SHIFT, +BindingMode::VI, ~BindingMode::SEARCH;
            ViMotion::Low;
        B,                             +BindingMode::VI, ~BindingMode::SEARCH;
            ViMotion::SemanticLeft;
        W,                             +BindingMode::VI, ~BindingMode::SEARCH;
            ViMotion::SemanticRight;
        E,                             +BindingMode::VI, ~BindingMode::SEARCH;
            ViMotion::SemanticRightEnd;
        B,      ModifiersState::SHIFT, +BindingMode::VI, ~BindingMode::SEARCH;
            ViMotion::WordLeft;
        W,      ModifiersState::SHIFT, +BindingMode::VI, ~BindingMode::SEARCH;
            ViMotion::WordRight;
        E,      ModifiersState::SHIFT, +BindingMode::VI, ~BindingMode::SEARCH;
            ViMotion::WordRightEnd;
        Key5,   ModifiersState::SHIFT, +BindingMode::VI, ~BindingMode::SEARCH;
            ViMotion::Bracket;
        Return,                        +BindingMode::SEARCH, +BindingMode::VI;
            SearchAction::SearchConfirm;
        Escape,                        +BindingMode::SEARCH; SearchAction::SearchCancel;
        C,      ModifiersState::CTRL,  +BindingMode::SEARCH; SearchAction::SearchCancel;
        U,      ModifiersState::CTRL,  +BindingMode::SEARCH; SearchAction::SearchClear;
        W,      ModifiersState::CTRL,  +BindingMode::SEARCH; SearchAction::SearchDeleteWord;
        P,      ModifiersState::CTRL,  +BindingMode::SEARCH; SearchAction::SearchHistoryPrevious;
        N,      ModifiersState::CTRL,  +BindingMode::SEARCH; SearchAction::SearchHistoryNext;
        Up,                            +BindingMode::SEARCH; SearchAction::SearchHistoryPrevious;
        Down,                          +BindingMode::SEARCH; SearchAction::SearchHistoryNext;
        Return,                        +BindingMode::SEARCH, ~BindingMode::VI;
            SearchAction::SearchFocusNext;
        Return, ModifiersState::SHIFT, +BindingMode::SEARCH, ~BindingMode::VI;
            SearchAction::SearchFocusPrevious;
>>>>>>> 753c4ed1
    );

    //   Code     Modifiers
    // ---------+---------------------------
    //    2     | Shift
    //    3     | Alt
    //    4     | Shift + Alt
    //    5     | Control
    //    6     | Shift + Control
    //    7     | Alt + Control
    //    8     | Shift + Alt + Control
    // ---------+---------------------------
    //
    // from: https://invisible-island.net/xterm/ctlseqs/ctlseqs.html#h2-PC-Style-Function-Keys
    let mut modifiers = vec![
        ModifiersState::SHIFT,
        ModifiersState::ALT,
        ModifiersState::SHIFT | ModifiersState::ALT,
        ModifiersState::CTRL,
        ModifiersState::SHIFT | ModifiersState::CTRL,
        ModifiersState::ALT | ModifiersState::CTRL,
        ModifiersState::SHIFT | ModifiersState::ALT | ModifiersState::CTRL,
    ];

    for (index, mods) in modifiers.drain(..).enumerate() {
        let modifiers_code = index + 2;
        bindings.extend(bindings!(
            KeyBinding;
            Delete, mods, ~BindingMode::VI, ~BindingMode::SEARCH;
                Action::Esc(format!("\x1b[3;{}~", modifiers_code));
            Up,     mods, ~BindingMode::VI, ~BindingMode::SEARCH;
                Action::Esc(format!("\x1b[1;{}A", modifiers_code));
            Down,   mods, ~BindingMode::VI, ~BindingMode::SEARCH;
                Action::Esc(format!("\x1b[1;{}B", modifiers_code));
            Right,  mods, ~BindingMode::VI, ~BindingMode::SEARCH;
                Action::Esc(format!("\x1b[1;{}C", modifiers_code));
            Left,   mods, ~BindingMode::VI, ~BindingMode::SEARCH;
                Action::Esc(format!("\x1b[1;{}D", modifiers_code));
            F1,     mods, ~BindingMode::VI, ~BindingMode::SEARCH;
                Action::Esc(format!("\x1b[1;{}P", modifiers_code));
            F2,     mods, ~BindingMode::VI, ~BindingMode::SEARCH;
                Action::Esc(format!("\x1b[1;{}Q", modifiers_code));
            F3,     mods, ~BindingMode::VI, ~BindingMode::SEARCH;
                Action::Esc(format!("\x1b[1;{}R", modifiers_code));
            F4,     mods, ~BindingMode::VI, ~BindingMode::SEARCH;
                Action::Esc(format!("\x1b[1;{}S", modifiers_code));
            F5,     mods, ~BindingMode::VI, ~BindingMode::SEARCH;
                Action::Esc(format!("\x1b[15;{}~", modifiers_code));
            F6,     mods, ~BindingMode::VI, ~BindingMode::SEARCH;
                Action::Esc(format!("\x1b[17;{}~", modifiers_code));
            F7,     mods, ~BindingMode::VI, ~BindingMode::SEARCH;
                Action::Esc(format!("\x1b[18;{}~", modifiers_code));
            F8,     mods, ~BindingMode::VI, ~BindingMode::SEARCH;
                Action::Esc(format!("\x1b[19;{}~", modifiers_code));
            F9,     mods, ~BindingMode::VI, ~BindingMode::SEARCH;
                Action::Esc(format!("\x1b[20;{}~", modifiers_code));
            F10,    mods, ~BindingMode::VI, ~BindingMode::SEARCH;
                Action::Esc(format!("\x1b[21;{}~", modifiers_code));
            F11,    mods, ~BindingMode::VI, ~BindingMode::SEARCH;
                Action::Esc(format!("\x1b[23;{}~", modifiers_code));
            F12,    mods, ~BindingMode::VI, ~BindingMode::SEARCH;
                Action::Esc(format!("\x1b[24;{}~", modifiers_code));
            F13,    mods, ~BindingMode::VI, ~BindingMode::SEARCH;
                Action::Esc(format!("\x1b[25;{}~", modifiers_code));
            F14,    mods, ~BindingMode::VI, ~BindingMode::SEARCH;
                Action::Esc(format!("\x1b[26;{}~", modifiers_code));
            F15,    mods, ~BindingMode::VI, ~BindingMode::SEARCH;
                Action::Esc(format!("\x1b[28;{}~", modifiers_code));
            F16,    mods, ~BindingMode::VI, ~BindingMode::SEARCH;
                Action::Esc(format!("\x1b[29;{}~", modifiers_code));
            F17,    mods, ~BindingMode::VI, ~BindingMode::SEARCH;
                Action::Esc(format!("\x1b[31;{}~", modifiers_code));
            F18,    mods, ~BindingMode::VI, ~BindingMode::SEARCH;
                Action::Esc(format!("\x1b[32;{}~", modifiers_code));
            F19,    mods, ~BindingMode::VI, ~BindingMode::SEARCH;
                Action::Esc(format!("\x1b[33;{}~", modifiers_code));
            F20,    mods, ~BindingMode::VI, ~BindingMode::SEARCH;
                Action::Esc(format!("\x1b[34;{}~", modifiers_code));
        ));

        // We're adding the following bindings with `Shift` manually above, so skipping them here.
        if modifiers_code != 2 {
            bindings.extend(bindings!(
                KeyBinding;
                Insert,   mods, ~BindingMode::VI, ~BindingMode::SEARCH;
                    Action::Esc(format!("\x1b[2;{}~", modifiers_code));
                PageUp,   mods, ~BindingMode::VI, ~BindingMode::SEARCH;
                    Action::Esc(format!("\x1b[5;{}~", modifiers_code));
                PageDown, mods, ~BindingMode::VI, ~BindingMode::SEARCH;
                    Action::Esc(format!("\x1b[6;{}~", modifiers_code));
                End,      mods, ~BindingMode::VI, ~BindingMode::SEARCH;
                    Action::Esc(format!("\x1b[1;{}F", modifiers_code));
                Home,     mods, ~BindingMode::VI, ~BindingMode::SEARCH;
                    Action::Esc(format!("\x1b[1;{}H", modifiers_code));
            ));
        }
    }

    bindings.extend(platform_key_bindings());

    bindings
}

#[cfg(not(any(target_os = "macos", test)))]
fn common_keybindings() -> Vec<KeyBinding> {
    bindings!(
        KeyBinding;
        V,        ModifiersState::CTRL | ModifiersState::SHIFT, ~BindingMode::VI; Action::Paste;
        C,        ModifiersState::CTRL | ModifiersState::SHIFT; Action::Copy;
        F,        ModifiersState::CTRL | ModifiersState::SHIFT, ~BindingMode::SEARCH;
            Action::SearchForward;
        B,        ModifiersState::CTRL | ModifiersState::SHIFT, ~BindingMode::SEARCH;
            Action::SearchBackward;
        C,        ModifiersState::CTRL | ModifiersState::SHIFT,
            +BindingMode::VI, ~BindingMode::SEARCH; Action::ClearSelection;
        Insert,   ModifiersState::SHIFT, ~BindingMode::VI; Action::PasteSelection;
        Key0,     ModifiersState::CTRL;  Action::ResetFontSize;
        Equals,   ModifiersState::CTRL;  Action::IncreaseFontSize;
        Plus,     ModifiersState::CTRL;  Action::IncreaseFontSize;
        NumpadAdd,      ModifiersState::CTRL;  Action::IncreaseFontSize;
        Minus,          ModifiersState::CTRL;  Action::DecreaseFontSize;
        NumpadSubtract, ModifiersState::CTRL;  Action::DecreaseFontSize;
    )
}

#[cfg(not(any(target_os = "macos", target_os = "windows", test)))]
pub fn platform_key_bindings() -> Vec<KeyBinding> {
    common_keybindings()
}

#[cfg(all(target_os = "windows", not(test)))]
pub fn platform_key_bindings() -> Vec<KeyBinding> {
    let mut bindings = bindings!(
        KeyBinding;
        Return, ModifiersState::ALT; Action::ToggleFullscreen;
    );
    bindings.extend(common_keybindings());
    bindings
}

#[cfg(all(target_os = "macos", not(test)))]
pub fn platform_key_bindings() -> Vec<KeyBinding> {
    bindings!(
        KeyBinding;
        Key0,           ModifiersState::LOGO; Action::ResetFontSize;
        Equals,         ModifiersState::LOGO; Action::IncreaseFontSize;
        Plus,           ModifiersState::LOGO; Action::IncreaseFontSize;
        NumpadAdd,      ModifiersState::LOGO; Action::IncreaseFontSize;
        Minus,          ModifiersState::LOGO; Action::DecreaseFontSize;
        NumpadSubtract, ModifiersState::LOGO; Action::DecreaseFontSize;
        Insert, ModifiersState::SHIFT, ~BindingMode::VI, ~BindingMode::SEARCH;
            Action::Esc("\x1b[2;2~".into());
        K, ModifiersState::LOGO, ~BindingMode::VI, ~BindingMode::SEARCH;
            Action::Esc("\x0c".into());
        K, ModifiersState::LOGO, ~BindingMode::VI, ~BindingMode::SEARCH;  Action::ClearHistory;
        V, ModifiersState::LOGO, ~BindingMode::VI; Action::Paste;
        N, ModifiersState::LOGO; Action::SpawnNewInstance;
        F, ModifiersState::CTRL | ModifiersState::LOGO; Action::ToggleFullscreen;
        C, ModifiersState::LOGO; Action::Copy;
        C, ModifiersState::LOGO, +BindingMode::VI, ~BindingMode::SEARCH; Action::ClearSelection;
        H, ModifiersState::LOGO; Action::Hide;
        M, ModifiersState::LOGO; Action::Minimize;
        Q, ModifiersState::LOGO; Action::Quit;
        W, ModifiersState::LOGO; Action::Quit;
        F, ModifiersState::LOGO, ~BindingMode::SEARCH; Action::SearchForward;
        B, ModifiersState::LOGO, ~BindingMode::SEARCH; Action::SearchBackward;
    )
}

// Don't return any bindings for tests since they are commented-out by default.
#[cfg(test)]
pub fn platform_key_bindings() -> Vec<KeyBinding> {
    vec![]
}

#[derive(Copy, Clone, Debug, Eq, PartialEq, Hash)]
pub enum Key {
    Scancode(u32),
    Keycode(VirtualKeyCode),
}

impl<'a> Deserialize<'a> for Key {
    fn deserialize<D>(deserializer: D) -> Result<Self, D::Error>
    where
        D: Deserializer<'a>,
    {
        let value = SerdeValue::deserialize(deserializer)?;
        match u32::deserialize(value.clone()) {
            Ok(scancode) => Ok(Key::Scancode(scancode)),
            Err(_) => {
                let keycode = VirtualKeyCode::deserialize(value).map_err(D::Error::custom)?;
                Ok(Key::Keycode(keycode))
            },
        }
    }
}

struct ModeWrapper {
    pub mode: BindingMode,
    pub not_mode: BindingMode,
}

bitflags! {
    /// Modes available for key bindings.
    pub struct BindingMode: u8 {
        const APP_CURSOR          = 0b0000_0001;
        const APP_KEYPAD          = 0b0000_0010;
        const ALT_SCREEN          = 0b0000_0100;
        const VI                  = 0b0000_1000;
        const SEARCH              = 0b0001_0000;
    }
}

impl BindingMode {
    pub fn new(mode: &TermMode, search: bool) -> BindingMode {
        let mut binding_mode = BindingMode::empty();
        binding_mode.set(BindingMode::APP_CURSOR, mode.contains(TermMode::APP_CURSOR));
        binding_mode.set(BindingMode::APP_KEYPAD, mode.contains(TermMode::APP_KEYPAD));
        binding_mode.set(BindingMode::ALT_SCREEN, mode.contains(TermMode::ALT_SCREEN));
        binding_mode.set(BindingMode::VI, mode.contains(TermMode::VI));
        binding_mode.set(BindingMode::SEARCH, search);
        binding_mode
    }
}

impl<'a> Deserialize<'a> for ModeWrapper {
    fn deserialize<D>(deserializer: D) -> Result<Self, D::Error>
    where
        D: Deserializer<'a>,
    {
        struct ModeVisitor;

        impl<'a> Visitor<'a> for ModeVisitor {
            type Value = ModeWrapper;

            fn expecting(&self, f: &mut fmt::Formatter<'_>) -> fmt::Result {
                f.write_str(
                    "a combination of AppCursor | AppKeypad | Alt | Vi, possibly with negation (~)",
                )
            }

            fn visit_str<E>(self, value: &str) -> Result<ModeWrapper, E>
            where
                E: de::Error,
            {
                let mut res =
                    ModeWrapper { mode: BindingMode::empty(), not_mode: BindingMode::empty() };

                for modifier in value.split('|') {
                    match modifier.trim().to_lowercase().as_str() {
                        "appcursor" => res.mode |= BindingMode::APP_CURSOR,
                        "~appcursor" => res.not_mode |= BindingMode::APP_CURSOR,
                        "appkeypad" => res.mode |= BindingMode::APP_KEYPAD,
                        "~appkeypad" => res.not_mode |= BindingMode::APP_KEYPAD,
                        "alt" => res.mode |= BindingMode::ALT_SCREEN,
                        "~alt" => res.not_mode |= BindingMode::ALT_SCREEN,
                        "vi" => res.mode |= BindingMode::VI,
                        "~vi" => res.not_mode |= BindingMode::VI,
                        "search" => res.mode |= BindingMode::SEARCH,
                        "~search" => res.not_mode |= BindingMode::SEARCH,
                        _ => return Err(E::invalid_value(Unexpected::Str(modifier), &self)),
                    }
                }

                Ok(res)
            }
        }
        deserializer.deserialize_str(ModeVisitor)
    }
}

struct MouseButtonWrapper(MouseButton);

impl MouseButtonWrapper {
    fn into_inner(self) -> MouseButton {
        self.0
    }
}

impl<'a> Deserialize<'a> for MouseButtonWrapper {
    fn deserialize<D>(deserializer: D) -> Result<Self, D::Error>
    where
        D: Deserializer<'a>,
    {
        struct MouseButtonVisitor;

        impl<'a> Visitor<'a> for MouseButtonVisitor {
            type Value = MouseButtonWrapper;

            fn expecting(&self, f: &mut fmt::Formatter<'_>) -> fmt::Result {
                f.write_str("Left, Right, Middle, or a number from 0 to 65536")
            }

            fn visit_u64<E>(self, value: u64) -> Result<MouseButtonWrapper, E>
            where
                E: de::Error,
            {
                match value {
                    0..=65536 => Ok(MouseButtonWrapper(MouseButton::Other(value as u16))),
                    _ => Err(E::invalid_value(Unexpected::Unsigned(value), &self)),
                }
            }

            fn visit_str<E>(self, value: &str) -> Result<MouseButtonWrapper, E>
            where
                E: de::Error,
            {
                match value {
                    "Left" => Ok(MouseButtonWrapper(MouseButton::Left)),
                    "Right" => Ok(MouseButtonWrapper(MouseButton::Right)),
                    "Middle" => Ok(MouseButtonWrapper(MouseButton::Middle)),
                    _ => Err(E::invalid_value(Unexpected::Str(value), &self)),
                }
            }
        }

        deserializer.deserialize_any(MouseButtonVisitor)
    }
}

/// Bindings are deserialized into a `RawBinding` before being parsed as a
/// `KeyBinding` or `MouseBinding`.
#[derive(PartialEq, Eq)]
struct RawBinding {
    key: Option<Key>,
    mouse: Option<MouseButton>,
    mods: ModifiersState,
    mode: BindingMode,
    notmode: BindingMode,
    action: Action,
}

impl RawBinding {
    fn into_mouse_binding(self) -> Result<MouseBinding, Self> {
        if let Some(mouse) = self.mouse {
            Ok(Binding {
                trigger: mouse,
                mods: self.mods,
                action: self.action,
                mode: self.mode,
                notmode: self.notmode,
            })
        } else {
            Err(self)
        }
    }

    fn into_key_binding(self) -> Result<KeyBinding, Self> {
        if let Some(key) = self.key {
            Ok(KeyBinding {
                trigger: key,
                mods: self.mods,
                action: self.action,
                mode: self.mode,
                notmode: self.notmode,
            })
        } else {
            Err(self)
        }
    }
}

impl<'a> Deserialize<'a> for RawBinding {
    fn deserialize<D>(deserializer: D) -> Result<Self, D::Error>
    where
        D: Deserializer<'a>,
    {
        const FIELDS: &[&str] = &["key", "mods", "mode", "action", "chars", "mouse", "command"];

        enum Field {
            Key,
            Mods,
            Mode,
            Action,
            Chars,
            Mouse,
            Command,
        }

        impl<'a> Deserialize<'a> for Field {
            fn deserialize<D>(deserializer: D) -> Result<Field, D::Error>
            where
                D: Deserializer<'a>,
            {
                struct FieldVisitor;

                impl<'a> Visitor<'a> for FieldVisitor {
                    type Value = Field;

                    fn expecting(&self, f: &mut fmt::Formatter<'_>) -> fmt::Result {
                        f.write_str("binding fields")
                    }

                    fn visit_str<E>(self, value: &str) -> Result<Field, E>
                    where
                        E: de::Error,
                    {
                        match value.to_ascii_lowercase().as_str() {
                            "key" => Ok(Field::Key),
                            "mods" => Ok(Field::Mods),
                            "mode" => Ok(Field::Mode),
                            "action" => Ok(Field::Action),
                            "chars" => Ok(Field::Chars),
                            "mouse" => Ok(Field::Mouse),
                            "command" => Ok(Field::Command),
                            _ => Err(E::unknown_field(value, FIELDS)),
                        }
                    }
                }

                deserializer.deserialize_str(FieldVisitor)
            }
        }

        struct RawBindingVisitor;
        impl<'a> Visitor<'a> for RawBindingVisitor {
            type Value = RawBinding;

            fn expecting(&self, f: &mut fmt::Formatter<'_>) -> fmt::Result {
                f.write_str("binding specification")
            }

            fn visit_map<V>(self, mut map: V) -> Result<RawBinding, V::Error>
            where
                V: MapAccess<'a>,
            {
                let mut mods: Option<ModifiersState> = None;
                let mut key: Option<Key> = None;
                let mut chars: Option<String> = None;
                let mut action: Option<Action> = None;
                let mut mode: Option<BindingMode> = None;
                let mut not_mode: Option<BindingMode> = None;
                let mut mouse: Option<MouseButton> = None;
                let mut command: Option<Program> = None;

                use de::Error;

                while let Some(struct_key) = map.next_key::<Field>()? {
                    match struct_key {
                        Field::Key => {
                            if key.is_some() {
                                return Err(<V::Error as Error>::duplicate_field("key"));
                            }

                            let val = map.next_value::<SerdeValue>()?;
                            if val.is_u64() {
                                let scancode = val.as_u64().unwrap();
                                if scancode > u64::from(std::u32::MAX) {
                                    return Err(<V::Error as Error>::custom(format!(
                                        "Invalid key binding, scancode too big: {}",
                                        scancode
                                    )));
                                }
                                key = Some(Key::Scancode(scancode as u32));
                            } else {
                                let k = Key::deserialize(val).map_err(V::Error::custom)?;
                                key = Some(k);
                            }
                        },
                        Field::Mods => {
                            if mods.is_some() {
                                return Err(<V::Error as Error>::duplicate_field("mods"));
                            }

                            mods = Some(map.next_value::<ModsWrapper>()?.into_inner());
                        },
                        Field::Mode => {
                            if mode.is_some() {
                                return Err(<V::Error as Error>::duplicate_field("mode"));
                            }

                            let mode_deserializer = map.next_value::<ModeWrapper>()?;
                            mode = Some(mode_deserializer.mode);
                            not_mode = Some(mode_deserializer.not_mode);
                        },
                        Field::Action => {
                            if action.is_some() {
                                return Err(<V::Error as Error>::duplicate_field("action"));
                            }

                            let value = map.next_value::<SerdeValue>()?;

                            action = if let Ok(vi_action) = ViAction::deserialize(value.clone()) {
                                Some(vi_action.into())
                            } else if let Ok(vi_motion) = ViMotion::deserialize(value.clone()) {
                                Some(vi_motion.into())
                            } else if let Ok(search_action) =
                                SearchAction::deserialize(value.clone())
                            {
                                Some(search_action.into())
                            } else {
                                match Action::deserialize(value.clone()).map_err(V::Error::custom) {
                                    Ok(action) => Some(action),
                                    Err(err) => {
                                        let value = match value {
                                            SerdeValue::String(string) => string,
                                            SerdeValue::Mapping(map) if map.len() == 1 => {
                                                match map.into_iter().next() {
                                                    Some((
                                                        SerdeValue::String(string),
                                                        SerdeValue::Null,
                                                    )) => string,
                                                    _ => return Err(err),
                                                }
                                            },
                                            _ => return Err(err),
                                        };
                                        return Err(V::Error::custom(format!(
                                            "unknown keyboard action `{}`",
                                            value
                                        )));
                                    },
                                }
                            };
                        },
                        Field::Chars => {
                            if chars.is_some() {
                                return Err(<V::Error as Error>::duplicate_field("chars"));
                            }

                            chars = Some(map.next_value()?);
                        },
                        Field::Mouse => {
                            if chars.is_some() {
                                return Err(<V::Error as Error>::duplicate_field("mouse"));
                            }

                            mouse = Some(map.next_value::<MouseButtonWrapper>()?.into_inner());
                        },
                        Field::Command => {
                            if command.is_some() {
                                return Err(<V::Error as Error>::duplicate_field("command"));
                            }

                            command = Some(map.next_value::<Program>()?);
                        },
                    }
                }

                let mode = mode.unwrap_or_else(BindingMode::empty);
                let not_mode = not_mode.unwrap_or_else(BindingMode::empty);
                let mods = mods.unwrap_or_else(ModifiersState::default);

                let action = match (action, chars, command) {
                    (Some(action @ Action::ViMotion(_)), None, None)
                    | (Some(action @ Action::ViAction(_)), None, None) => {
                        if !mode.intersects(BindingMode::VI) || not_mode.intersects(BindingMode::VI)
                        {
                            return Err(V::Error::custom(format!(
                                "action `{}` is only available in vi mode, try adding `mode: Vi`",
                                action,
                            )));
                        }
                        action
                    },
                    (Some(action @ Action::SearchAction(_)), None, None) => {
                        if !mode.intersects(BindingMode::SEARCH) {
                            return Err(V::Error::custom(format!(
                                "action `{}` is only available in search mode, try adding `mode: \
                                 Search`",
                                action,
                            )));
                        }
                        action
                    },
                    (Some(action), None, None) => action,
                    (None, Some(chars), None) => Action::Esc(chars),
                    (None, None, Some(cmd)) => Action::Command(cmd),
                    _ => {
                        return Err(V::Error::custom(
                            "must specify exactly one of chars, action or command",
                        ))
                    },
                };

                if mouse.is_none() && key.is_none() {
                    return Err(V::Error::custom("bindings require mouse button or key"));
                }

                Ok(RawBinding { mode, notmode: not_mode, action, key, mouse, mods })
            }
        }

        deserializer.deserialize_struct("RawBinding", FIELDS, RawBindingVisitor)
    }
}

impl<'a> Deserialize<'a> for MouseBinding {
    fn deserialize<D>(deserializer: D) -> Result<Self, D::Error>
    where
        D: Deserializer<'a>,
    {
        let raw = RawBinding::deserialize(deserializer)?;
        raw.into_mouse_binding()
            .map_err(|_| D::Error::custom("expected mouse binding, got key binding"))
    }
}

impl<'a> Deserialize<'a> for KeyBinding {
    fn deserialize<D>(deserializer: D) -> Result<Self, D::Error>
    where
        D: Deserializer<'a>,
    {
        let raw = RawBinding::deserialize(deserializer)?;
        raw.into_key_binding()
            .map_err(|_| D::Error::custom("expected key binding, got mouse binding"))
    }
}

/// Newtype for implementing deserialize on glutin Mods.
///
/// Our deserialize impl wouldn't be covered by a derive(Deserialize); see the
/// impl below.
#[derive(Debug, Copy, Clone, Hash, Default, Eq, PartialEq)]
pub struct ModsWrapper(ModifiersState);

impl ModsWrapper {
    pub fn into_inner(self) -> ModifiersState {
        self.0
    }
}

impl<'a> de::Deserialize<'a> for ModsWrapper {
    fn deserialize<D>(deserializer: D) -> Result<Self, D::Error>
    where
        D: de::Deserializer<'a>,
    {
        struct ModsVisitor;

        impl<'a> Visitor<'a> for ModsVisitor {
            type Value = ModsWrapper;

            fn expecting(&self, f: &mut fmt::Formatter<'_>) -> fmt::Result {
                f.write_str("a subset of Shift|Control|Super|Command|Alt|Option")
            }

            fn visit_str<E>(self, value: &str) -> Result<ModsWrapper, E>
            where
                E: de::Error,
            {
                let mut res = ModifiersState::empty();
                for modifier in value.split('|') {
                    match modifier.trim().to_lowercase().as_str() {
                        "command" | "super" => res.insert(ModifiersState::LOGO),
                        "shift" => res.insert(ModifiersState::SHIFT),
                        "alt" | "option" => res.insert(ModifiersState::ALT),
                        "control" => res.insert(ModifiersState::CTRL),
                        "none" => (),
                        _ => return Err(E::invalid_value(Unexpected::Str(modifier), &self)),
                    }
                }

                Ok(ModsWrapper(res))
            }
        }

        deserializer.deserialize_str(ModsVisitor)
    }
}

#[cfg(test)]
mod tests {
    use super::*;

    use glutin::event::ModifiersState;

    type MockBinding = Binding<usize>;

    impl Default for MockBinding {
        fn default() -> Self {
            Self {
                mods: Default::default(),
                action: Action::None,
                mode: BindingMode::empty(),
                notmode: BindingMode::empty(),
                trigger: Default::default(),
            }
        }
    }

    #[test]
    fn binding_matches_itself() {
        let binding = MockBinding::default();
        let identical_binding = MockBinding::default();

        assert!(binding.triggers_match(&identical_binding));
        assert!(identical_binding.triggers_match(&binding));
    }

    #[test]
    fn binding_matches_different_action() {
        let binding = MockBinding::default();
        let different_action =
            MockBinding { action: Action::ClearHistory, ..MockBinding::default() };

        assert!(binding.triggers_match(&different_action));
        assert!(different_action.triggers_match(&binding));
    }

    #[test]
    fn mods_binding_requires_strict_match() {
        let superset_mods = MockBinding { mods: ModifiersState::all(), ..MockBinding::default() };
        let subset_mods = MockBinding { mods: ModifiersState::ALT, ..MockBinding::default() };

        assert!(!superset_mods.triggers_match(&subset_mods));
        assert!(!subset_mods.triggers_match(&superset_mods));
    }

    #[test]
    fn binding_matches_identical_mode() {
        let b1 = MockBinding { mode: BindingMode::ALT_SCREEN, ..MockBinding::default() };
        let b2 = MockBinding { mode: BindingMode::ALT_SCREEN, ..MockBinding::default() };

        assert!(b1.triggers_match(&b2));
        assert!(b2.triggers_match(&b1));
    }

    #[test]
    fn binding_without_mode_matches_any_mode() {
        let b1 = MockBinding::default();
        let b2 = MockBinding {
            mode: BindingMode::APP_KEYPAD,
            notmode: BindingMode::ALT_SCREEN,
            ..MockBinding::default()
        };

        assert!(b1.triggers_match(&b2));
    }

    #[test]
    fn binding_with_mode_matches_empty_mode() {
        let b1 = MockBinding {
            mode: BindingMode::APP_KEYPAD,
            notmode: BindingMode::ALT_SCREEN,
            ..MockBinding::default()
        };
        let b2 = MockBinding::default();

        assert!(b1.triggers_match(&b2));
        assert!(b2.triggers_match(&b1));
    }

    #[test]
    fn binding_matches_modes() {
        let b1 = MockBinding {
            mode: BindingMode::ALT_SCREEN | BindingMode::APP_KEYPAD,
            ..MockBinding::default()
        };
        let b2 = MockBinding { mode: BindingMode::APP_KEYPAD, ..MockBinding::default() };

        assert!(b1.triggers_match(&b2));
        assert!(b2.triggers_match(&b1));
    }

    #[test]
    fn binding_matches_partial_intersection() {
        let b1 = MockBinding {
            mode: BindingMode::ALT_SCREEN | BindingMode::APP_KEYPAD,
            ..MockBinding::default()
        };
        let b2 = MockBinding {
            mode: BindingMode::APP_KEYPAD | BindingMode::APP_CURSOR,
            ..MockBinding::default()
        };

        assert!(b1.triggers_match(&b2));
        assert!(b2.triggers_match(&b1));
    }

    #[test]
    fn binding_mismatches_notmode() {
        let b1 = MockBinding { mode: BindingMode::ALT_SCREEN, ..MockBinding::default() };
        let b2 = MockBinding { notmode: BindingMode::ALT_SCREEN, ..MockBinding::default() };

        assert!(!b1.triggers_match(&b2));
        assert!(!b2.triggers_match(&b1));
    }

    #[test]
    fn binding_mismatches_unrelated() {
        let b1 = MockBinding { mode: BindingMode::ALT_SCREEN, ..MockBinding::default() };
        let b2 = MockBinding { mode: BindingMode::APP_KEYPAD, ..MockBinding::default() };

        assert!(!b1.triggers_match(&b2));
        assert!(!b2.triggers_match(&b1));
    }

    #[test]
    fn binding_matches_notmodes() {
        let subset_notmodes = MockBinding {
            notmode: BindingMode::VI | BindingMode::APP_CURSOR,
            ..MockBinding::default()
        };
        let superset_notmodes =
            MockBinding { notmode: BindingMode::APP_CURSOR, ..MockBinding::default() };

        assert!(subset_notmodes.triggers_match(&superset_notmodes));
        assert!(superset_notmodes.triggers_match(&subset_notmodes));
    }

    #[test]
    fn binding_matches_mode_notmode() {
        let b1 = MockBinding {
            mode: BindingMode::VI,
            notmode: BindingMode::APP_CURSOR,
            ..MockBinding::default()
        };
        let b2 = MockBinding { notmode: BindingMode::APP_CURSOR, ..MockBinding::default() };

        assert!(b1.triggers_match(&b2));
        assert!(b2.triggers_match(&b1));
    }

    #[test]
    fn binding_trigger_input() {
        let binding = MockBinding { trigger: 13, ..MockBinding::default() };

        let mods = binding.mods;
        let mode = binding.mode;

        assert!(binding.is_triggered_by(mode, mods, &13));
        assert!(!binding.is_triggered_by(mode, mods, &32));
    }

    #[test]
    fn binding_trigger_mods() {
        let binding = MockBinding {
            mods: ModifiersState::ALT | ModifiersState::LOGO,
            ..MockBinding::default()
        };

        let superset_mods = ModifiersState::all();
        let subset_mods = ModifiersState::empty();

        let t = binding.trigger;
        let mode = binding.mode;

        assert!(binding.is_triggered_by(mode, binding.mods, &t));
        assert!(!binding.is_triggered_by(mode, superset_mods, &t));
        assert!(!binding.is_triggered_by(mode, subset_mods, &t));
    }

    #[test]
    fn binding_trigger_modes() {
        let binding = MockBinding { mode: BindingMode::ALT_SCREEN, ..MockBinding::default() };

        let t = binding.trigger;
        let mods = binding.mods;

        assert!(!binding.is_triggered_by(BindingMode::VI, mods, &t));
        assert!(binding.is_triggered_by(BindingMode::ALT_SCREEN, mods, &t));
        assert!(binding.is_triggered_by(BindingMode::ALT_SCREEN | BindingMode::VI, mods, &t));
    }

    #[test]
    fn binding_trigger_notmodes() {
        let binding = MockBinding { notmode: BindingMode::ALT_SCREEN, ..MockBinding::default() };

        let t = binding.trigger;
        let mods = binding.mods;

        assert!(binding.is_triggered_by(BindingMode::VI, mods, &t));
        assert!(!binding.is_triggered_by(BindingMode::ALT_SCREEN, mods, &t));
        assert!(!binding.is_triggered_by(BindingMode::ALT_SCREEN | BindingMode::VI, mods, &t));
    }
}<|MERGE_RESOLUTION|>--- conflicted
+++ resolved
@@ -99,15 +99,13 @@
     #[config(skip)]
     ViAction(ViAction),
 
-<<<<<<< HEAD
+    /// Perform search mode action.
+    #[config(skip)]
+    SearchAction(SearchAction),
+
     NewTab,
     PreviousTab,
     NextTab,
-=======
-    /// Perform search mode action.
-    #[config(skip)]
-    SearchAction(SearchAction),
->>>>>>> 753c4ed1
 
     /// Paste contents of system clipboard.
     Paste,
@@ -349,111 +347,9 @@
         Copy,  +BindingMode::VI; Action::ClearSelection;
         Paste, ~BindingMode::VI; Action::Paste;
         L, ModifiersState::CTRL; Action::ClearLogNotice;
-<<<<<<< HEAD
         T, ModifiersState::LOGO; Action::NewTab;
         LBracket, ModifiersState::LOGO | ModifiersState::SHIFT; Action::PreviousTab;
-        RBracket, ModifiersState::LOGO | ModifiersState::SHIFT; Action::NextTab;
-        L,    ModifiersState::CTRL,  ~TermMode::VI; Action::Esc("\x0c".into());
-        Tab,  ModifiersState::SHIFT, ~TermMode::VI; Action::Esc("\x1b[Z".into());
-        Back, ModifiersState::ALT,   ~TermMode::VI; Action::Esc("\x1b\x7f".into());
-        Back, ModifiersState::SHIFT, ~TermMode::VI; Action::Esc("\x7f".into());
-        Home,     ModifiersState::SHIFT, ~TermMode::ALT_SCREEN; Action::ScrollToTop;
-        End,      ModifiersState::SHIFT, ~TermMode::ALT_SCREEN; Action::ScrollToBottom;
-        PageUp,   ModifiersState::SHIFT, ~TermMode::ALT_SCREEN; Action::ScrollPageUp;
-        PageDown, ModifiersState::SHIFT, ~TermMode::ALT_SCREEN; Action::ScrollPageDown;
-        Home,     ModifiersState::SHIFT, +TermMode::ALT_SCREEN, ~TermMode::VI;
-            Action::Esc("\x1b[1;2H".into());
-        End,      ModifiersState::SHIFT, +TermMode::ALT_SCREEN, ~TermMode::VI;
-            Action::Esc("\x1b[1;2F".into());
-        PageUp,   ModifiersState::SHIFT, +TermMode::ALT_SCREEN, ~TermMode::VI;
-            Action::Esc("\x1b[5;2~".into());
-        PageDown, ModifiersState::SHIFT, +TermMode::ALT_SCREEN, ~TermMode::VI;
-            Action::Esc("\x1b[6;2~".into());
-        Home,  +TermMode::APP_CURSOR, ~TermMode::VI; Action::Esc("\x1bOH".into());
-        Home,  ~TermMode::APP_CURSOR, ~TermMode::VI; Action::Esc("\x1b[H".into());
-        End,   +TermMode::APP_CURSOR, ~TermMode::VI; Action::Esc("\x1bOF".into());
-        End,   ~TermMode::APP_CURSOR, ~TermMode::VI; Action::Esc("\x1b[F".into());
-        Up,    +TermMode::APP_CURSOR, ~TermMode::VI; Action::Esc("\x1bOA".into());
-        Up,    ~TermMode::APP_CURSOR, ~TermMode::VI; Action::Esc("\x1b[A".into());
-        Down,  +TermMode::APP_CURSOR, ~TermMode::VI; Action::Esc("\x1bOB".into());
-        Down,  ~TermMode::APP_CURSOR, ~TermMode::VI; Action::Esc("\x1b[B".into());
-        Right, +TermMode::APP_CURSOR, ~TermMode::VI; Action::Esc("\x1bOC".into());
-        Right, ~TermMode::APP_CURSOR, ~TermMode::VI; Action::Esc("\x1b[C".into());
-        Left,  +TermMode::APP_CURSOR, ~TermMode::VI; Action::Esc("\x1bOD".into());
-        Left,  ~TermMode::APP_CURSOR, ~TermMode::VI; Action::Esc("\x1b[D".into());
-        Back,        ~TermMode::VI; Action::Esc("\x7f".into());
-        Insert,      ~TermMode::VI; Action::Esc("\x1b[2~".into());
-        Delete,      ~TermMode::VI; Action::Esc("\x1b[3~".into());
-        PageUp,      ~TermMode::VI; Action::Esc("\x1b[5~".into());
-        PageDown,    ~TermMode::VI; Action::Esc("\x1b[6~".into());
-        F1,          ~TermMode::VI; Action::Esc("\x1bOP".into());
-        F2,          ~TermMode::VI; Action::Esc("\x1bOQ".into());
-        F3,          ~TermMode::VI; Action::Esc("\x1bOR".into());
-        F4,          ~TermMode::VI; Action::Esc("\x1bOS".into());
-        F5,          ~TermMode::VI; Action::Esc("\x1b[15~".into());
-        F6,          ~TermMode::VI; Action::Esc("\x1b[17~".into());
-        F7,          ~TermMode::VI; Action::Esc("\x1b[18~".into());
-        F8,          ~TermMode::VI; Action::Esc("\x1b[19~".into());
-        F9,          ~TermMode::VI; Action::Esc("\x1b[20~".into());
-        F10,         ~TermMode::VI; Action::Esc("\x1b[21~".into());
-        F11,         ~TermMode::VI; Action::Esc("\x1b[23~".into());
-        F12,         ~TermMode::VI; Action::Esc("\x1b[24~".into());
-        F13,         ~TermMode::VI; Action::Esc("\x1b[25~".into());
-        F14,         ~TermMode::VI; Action::Esc("\x1b[26~".into());
-        F15,         ~TermMode::VI; Action::Esc("\x1b[28~".into());
-        F16,         ~TermMode::VI; Action::Esc("\x1b[29~".into());
-        F17,         ~TermMode::VI; Action::Esc("\x1b[31~".into());
-        F18,         ~TermMode::VI; Action::Esc("\x1b[32~".into());
-        F19,         ~TermMode::VI; Action::Esc("\x1b[33~".into());
-        F20,         ~TermMode::VI; Action::Esc("\x1b[34~".into());
-        NumpadEnter, ~TermMode::VI; Action::Esc("\n".into());
-        Space, ModifiersState::SHIFT | ModifiersState::CTRL, +TermMode::VI; Action::ScrollToBottom;
-        Space, ModifiersState::SHIFT | ModifiersState::CTRL; Action::ToggleViMode;
-        Escape,                        +TermMode::VI; Action::ClearSelection;
-        I,                             +TermMode::VI; Action::ScrollToBottom;
-        I,                             +TermMode::VI; Action::ToggleViMode;
-        C,      ModifiersState::CTRL,  +TermMode::VI; Action::ToggleViMode;
-        Y,      ModifiersState::CTRL,  +TermMode::VI; Action::ScrollLineUp;
-        E,      ModifiersState::CTRL,  +TermMode::VI; Action::ScrollLineDown;
-        G,                             +TermMode::VI; Action::ScrollToTop;
-        G,      ModifiersState::SHIFT, +TermMode::VI; Action::ScrollToBottom;
-        B,      ModifiersState::CTRL,  +TermMode::VI; Action::ScrollPageUp;
-        F,      ModifiersState::CTRL,  +TermMode::VI; Action::ScrollPageDown;
-        U,      ModifiersState::CTRL,  +TermMode::VI; Action::ScrollHalfPageUp;
-        D,      ModifiersState::CTRL,  +TermMode::VI; Action::ScrollHalfPageDown;
-        Y,                             +TermMode::VI; Action::Copy;
-        Y,                             +TermMode::VI; Action::ClearSelection;
-        Slash,                         +TermMode::VI; Action::SearchForward;
-        Slash,  ModifiersState::SHIFT, +TermMode::VI; Action::SearchBackward;
-        V,                             +TermMode::VI; ViAction::ToggleNormalSelection;
-        V,      ModifiersState::SHIFT, +TermMode::VI; ViAction::ToggleLineSelection;
-        V,      ModifiersState::CTRL,  +TermMode::VI; ViAction::ToggleBlockSelection;
-        V,      ModifiersState::ALT,   +TermMode::VI; ViAction::ToggleSemanticSelection;
-        N,                             +TermMode::VI; ViAction::SearchNext;
-        N,      ModifiersState::SHIFT, +TermMode::VI; ViAction::SearchPrevious;
-        Return,                        +TermMode::VI; ViAction::Open;
-        K,                             +TermMode::VI; ViMotion::Up;
-        J,                             +TermMode::VI; ViMotion::Down;
-        H,                             +TermMode::VI; ViMotion::Left;
-        L,                             +TermMode::VI; ViMotion::Right;
-        Up,                            +TermMode::VI; ViMotion::Up;
-        Down,                          +TermMode::VI; ViMotion::Down;
-        Left,                          +TermMode::VI; ViMotion::Left;
-        Right,                         +TermMode::VI; ViMotion::Right;
-        Key0,                          +TermMode::VI; ViMotion::First;
-        Key4,   ModifiersState::SHIFT, +TermMode::VI; ViMotion::Last;
-        Key6,   ModifiersState::SHIFT, +TermMode::VI; ViMotion::FirstOccupied;
-        H,      ModifiersState::SHIFT, +TermMode::VI; ViMotion::High;
-        M,      ModifiersState::SHIFT, +TermMode::VI; ViMotion::Middle;
-        L,      ModifiersState::SHIFT, +TermMode::VI; ViMotion::Low;
-        B,                             +TermMode::VI; ViMotion::SemanticLeft;
-        W,                             +TermMode::VI; ViMotion::SemanticRight;
-        E,                             +TermMode::VI; ViMotion::SemanticRightEnd;
-        B,      ModifiersState::SHIFT, +TermMode::VI; ViMotion::WordLeft;
-        W,      ModifiersState::SHIFT, +TermMode::VI; ViMotion::WordRight;
-        E,      ModifiersState::SHIFT, +TermMode::VI; ViMotion::WordRightEnd;
-        Key5,   ModifiersState::SHIFT, +TermMode::VI; ViMotion::Bracket;
-=======
+        RBracket, ModifiersState::LOGO | ModifiersState::SHIFT; Action::NextTab;        
         L,    ModifiersState::CTRL,  ~BindingMode::VI, ~BindingMode::SEARCH;
             Action::Esc("\x0c".into());
         Tab,  ModifiersState::SHIFT, ~BindingMode::VI, ~BindingMode::SEARCH;
@@ -629,7 +525,6 @@
             SearchAction::SearchFocusNext;
         Return, ModifiersState::SHIFT, +BindingMode::SEARCH, ~BindingMode::VI;
             SearchAction::SearchFocusPrevious;
->>>>>>> 753c4ed1
     );
 
     //   Code     Modifiers
