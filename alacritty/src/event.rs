//! Process window events.
use std::borrow::Cow;
use std::cmp::{max, min};
use std::collections::VecDeque;
use std::env;
use std::f32;
use std::fmt::Debug;
#[cfg(not(any(target_os = "macos", windows)))]
use std::fs;
use std::fs::File;
use std::io::Write;
use std::mem;
use std::path::{Path, PathBuf};
#[cfg(not(any(target_os = "macos", windows)))]
use std::sync::atomic::Ordering;
use std::sync::Arc;
use std::time::{Duration, Instant};
use log::{info, error};
use glutin::dpi::PhysicalSize;
use glutin::event::{ElementState, Event as GlutinEvent, ModifiersState, MouseButton, WindowEvent};
use glutin::event_loop::{ControlFlow, EventLoop, EventLoopProxy, EventLoopWindowTarget};
use glutin::platform::run_return::EventLoopExtRunReturn;
#[cfg(all(feature = "wayland", not(any(target_os = "macos", windows))))]
use glutin::platform::unix::EventLoopWindowTargetExtUnix;
use serde_json as json;
use crossfont::{self, Size};

use crate::display::content::RenderableContent;
use crate::display::color::List;

use alacritty_terminal::config::LOG_TARGET_CONFIG;
use alacritty_terminal::event::{Event as TerminalEvent, EventListener, Notify, OnResize};
use alacritty_terminal::grid::{Dimensions, Scroll};
use alacritty_terminal::index::{Boundary, Column, Direction, Line, Point, Side};
use alacritty_terminal::selection::{Selection, SelectionType};
use alacritty_terminal::term::search::{Match, RegexSearch};
use alacritty_terminal::term::{ClipboardType, SizeInfo, Term, TermMode};

use crate::tab_manager::TabManager;

use crate::cli::Options as CLIOptions;
use crate::clipboard::Clipboard;
use crate::config::ui_config::{HintAction, HintInternalAction};
use crate::config::{self, Config};
use crate::daemon::start_daemon;
use crate::display::hint::HintMatch;
use crate::display::window::Window;
use crate::display::{self, Display, DisplayUpdate};
use crate::input::{self, ActionContext as _, FONT_SIZE_STEP};
#[cfg(target_os = "macos")]
use crate::macos;
use crate::message_bar::{Message, MessageBuffer};
use crate::scheduler::{Scheduler, TimerId};

/// Duration after the last user input until an unlimited search is performed.
pub const TYPING_SEARCH_DELAY: Duration = Duration::from_millis(500);

/// Maximum number of lines for the blocking search while still typing the search regex.
const MAX_SEARCH_WHILE_TYPING: Option<usize> = Some(10000);

/// Maximum number of search terms stored in the history.
const MAX_SEARCH_HISTORY_SIZE: usize = 255;

/// Events dispatched through the UI event loop.
#[derive(Debug, Clone)]
pub enum Event {
    Terminal(TerminalEvent),
    DprChanged(f64, (u32, u32)),
    Scroll(Scroll),
    ConfigReload(PathBuf),
    Message(Message),
    BlinkCursor,
    SearchNext,
}

impl From<Event> for GlutinEvent<'_, Event> {
    fn from(event: Event) -> Self {
        GlutinEvent::UserEvent(event)
    }
}

impl From<TerminalEvent> for Event {
    fn from(event: TerminalEvent) -> Self {
        Event::Terminal(event)
    }
}

/// Regex search state.
pub struct SearchState {
    /// Search direction.
    direction: Direction,

    /// Change in display offset since the beginning of the search.
    display_offset_delta: i32,

    /// Search origin in viewport coordinates relative to original display offset.
    origin: Point,

    /// Focused match during active search.
    focused_match: Option<Match>,

    /// Search regex and history.
    ///
    /// During an active search, the first element is the user's current input.
    ///
    /// While going through history, the [`SearchState::history_index`] will point to the element
    /// in history which is currently being previewed.
    history: VecDeque<String>,

    /// Current position in the search history.
    history_index: Option<usize>,

    /// Compiled search automatons.
    dfas: Option<RegexSearch>,
}

impl SearchState {
    /// Search regex text if a search is active.
    pub fn regex(&self) -> Option<&String> {
        self.history_index.and_then(|index| self.history.get(index))
    }

    /// Direction of the search from the search origin.
    pub fn direction(&self) -> Direction {
        self.direction
    }

    /// Focused match during vi-less search.
    pub fn focused_match(&self) -> Option<&Match> {
        self.focused_match.as_ref()
    }

    /// Active search dfas.
    pub fn dfas(&self) -> Option<&RegexSearch> {
        self.dfas.as_ref()
    }

    /// Search regex text if a search is active.
    fn regex_mut(&mut self) -> Option<&mut String> {
        self.history_index.and_then(move |index| self.history.get_mut(index))
    }
}

impl Default for SearchState {
    fn default() -> Self {
        Self {
            direction: Direction::Right,
            display_offset_delta: Default::default(),
            focused_match: Default::default(),
            history_index: Default::default(),
            history: Default::default(),
            origin: Default::default(),
            dfas: Default::default(),
        }
    }
}

pub struct ActionContext<'a> {
    pub tab_manager: Arc<TabManager<EventProxy>>,
    pub terminal: &'a mut Term<EventProxy>,
    pub clipboard: &'a mut Clipboard,
    pub mouse: &'a mut Mouse,
    pub received_count: &'a mut usize,
    pub suppress_chars: &'a mut bool,
    pub modifiers: &'a mut ModifiersState,
    pub display: &'a mut Display,
    pub message_buffer: &'a mut MessageBuffer,
    pub display_update_pending: &'a mut DisplayUpdate,
    pub config: &'a mut Config,
    pub event_loop: &'a EventLoopWindowTarget<Event>,
    pub scheduler: &'a mut Scheduler,
    pub search_state: &'a mut SearchState,
    cli_options: &'a CLIOptions,
    font_size: &'a mut Size,
    dirty: &'a mut bool,
}

impl<'a> input::ActionContext<EventProxy> for ActionContext<'a> {
    #[inline]
    fn write_to_pty<B: Into<Cow<'static, [u8]>>>(&mut self, val: B) {
        let tab_manager = self.tab_manager();
        let c: Cow<'_, [u8]> = val.into();
        #[allow(clippy::map_clone)]
        let vc: Vec<u8> = c.iter().map(|c| *c).collect();
        let data: &[u8] = &vc;
        let pty_arc = tab_manager.get_selected_tab_pty();
        let mut pty_guard = pty_arc.lock();
        let pty = &mut *pty_guard;
        match pty.write(data) {
            Ok(_len) => {

            },
            Err(e) => {
                error!("Error writing data to pty from ActionContext: {}", e);
            }
        }
        drop(pty_guard);
        
    }

    /// Request a redraw.
    #[inline]
    fn mark_dirty(&mut self) {
        *self.dirty = true;
    }

    #[inline]
    fn size_info(&self) -> SizeInfo {
        self.display.size_info
    }

    fn scroll(&mut self, scroll: Scroll) {
        let old_offset = self.terminal.grid().display_offset() as i32;

        self.terminal_mut().scroll_display(scroll);

        // Keep track of manual display offset changes during search.
        if self.search_active() {
            let display_offset = self.terminal.grid().display_offset();
            self.search_state.display_offset_delta += old_offset - display_offset as i32;
        }

        // Update selection.
        if self.terminal.mode().contains(TermMode::VI)
            && self.terminal.selection.as_ref().map_or(true, |s| !s.is_empty())
        {
            self.update_selection(self.terminal.vi_mode_cursor.point, Side::Right);
        } else if self.mouse.left_button_state == ElementState::Pressed
            || self.mouse.right_button_state == ElementState::Pressed
        {
            let display_offset = self.terminal.grid().display_offset();
            let point = self.mouse.point(&self.size_info(), display_offset);
            self.update_selection(point, self.mouse.cell_side);
        }
        self.copy_selection(ClipboardType::Selection);

        *self.dirty = true;
    }

    // Copy text selection.
    fn copy_selection(&mut self, ty: ClipboardType) {
        let text = match self.terminal.selection_to_string().filter(|s| !s.is_empty()) {
            Some(text) => text,
            None => return,
        };

        if ty == ClipboardType::Selection && self.config.selection.save_to_clipboard {
            self.clipboard.store(ClipboardType::Clipboard, text.clone());
        }
        self.clipboard.store(ty, text);
    }

    fn selection_is_empty(&self) -> bool {
        self.terminal.selection.as_ref().map(Selection::is_empty).unwrap_or(true)
    }

    fn clear_selection(&mut self) {
        self.terminal.selection = None;
        *self.dirty = true;
    }

    fn update_selection(&mut self, mut point: Point, side: Side) {
        let mut selection = match self.terminal.selection.take() {
            Some(selection) => selection,
            None => return,
        };

        // Treat motion over message bar like motion over the last line.
        point.line = min(point.line, self.terminal.bottommost_line());

        // Update selection.
        selection.update(point, side);

        // Move vi cursor and expand selection.
        if self.terminal.mode().contains(TermMode::VI) && !self.search_active() {
            self.terminal.vi_mode_cursor.point = point;
            selection.include_all();
        }

        self.terminal.selection = Some(selection);
        *self.dirty = true;
    }


    fn start_selection(&mut self, ty: SelectionType, point: Point, side: Side) {
        self.terminal.selection = Some(Selection::new(ty, point, side));
        *self.dirty = true;

        self.copy_selection(ClipboardType::Selection);
    }


    fn tab_manager(&mut self) -> Arc<TabManager<EventProxy>> {
        self.tab_manager.clone()
    }

    fn find_word<U: EventListener>(&mut self, point: Point, terminal: &Term<U>) -> Option<String> {
        let dfas = self.search_state.dfas();
        let colors = List::from(&self.config.ui_config.colors);
        let mut content = RenderableContent::new(&self.config, self.display, &terminal, self.search_state);
        let mut grid_cells = Vec::new();
        
        #[allow(clippy::while_let_on_iterator)]
        while let Some(cell) = content.next() {
            grid_cells.push(cell);
        }
    

        // let mut lastEmpty = true;
        let mut found_point = false;
        let mut found_end = false;
        let mut string = String::new();
        let mut last_column = 0;
        let mut cell_iter = grid_cells.iter();
        let mut cell_or_none = cell_iter.next();
        while !found_end && cell_or_none.is_some() {
            let cell = (*cell_or_none.unwrap()).clone();
            let c = cell.character;

            if last_column + 1 != cell.point.column.0 || c == ' ' {
                if found_point {
                    found_end = true;
                } else {
                    string = String::new();
                    if c != ' ' {
                        string.push(c);
                    }
                }
            } else {
                string.push(c);
            }

            if cell.point.column == point.column && cell.point.line == (point.line.0 as usize) {
                found_point = true;
            }
            cell_or_none = cell_iter.next();
            last_column = cell.point.column.0;
        }

        if found_point {
            Some(string)
        } else {
            None
        }
    }



    fn toggle_selection(&mut self, ty: SelectionType, point: Point, side: Side) {
        match &mut self.terminal_mut().selection {
            Some(selection) if selection.ty == ty && !selection.is_empty() => {
                self.clear_selection();
            },
            Some(selection) if !selection.is_empty() => {
                selection.ty = ty;
                *self.dirty = true;

                self.copy_selection(ClipboardType::Selection);
            },
            _ => self.start_selection(ty, point, side),
        }
    }

    #[inline]
    fn mouse_mode(&self) -> bool {
        self.terminal.mode().intersects(TermMode::MOUSE_MODE)
            && !self.terminal.mode().contains(TermMode::VI)
    }

    #[inline]
    fn mouse_mut(&mut self) -> &mut Mouse {
        self.mouse
    }

    #[inline]
    fn mouse(&self) -> &Mouse {
        self.mouse
    }

    #[inline]
    fn received_count(&mut self) -> &mut usize {
        &mut self.received_count
    }

    fn track_enter_hit(&mut self) {
        self.terminal_mut().track_enter_hit();
    }
    fn goback_enter_hit(&mut self) {
        self.terminal_mut().goback_enter_hit();
    }

    #[inline]
    fn suppress_chars(&mut self) -> &mut bool {
        &mut self.suppress_chars
    }

    #[inline]
    fn modifiers(&mut self) -> &mut ModifiersState {
        &mut self.modifiers
    }

    #[inline]
    fn window(&mut self) -> &mut Window {
        &mut self.display.window
    }

    #[inline]
    fn display(&mut self) -> &mut Display {
        &mut self.display
    }

    fn terminal(&self) -> &Term<EventProxy> {
        &self.terminal
    }

    fn terminal_clone(&self) -> Term<EventProxy> {
        self.terminal.clone()
<<<<<<< HEAD
    }

    fn terminal_mut(&mut self) -> &mut Term<EventProxy> {
        &mut self.terminal
    }

=======
    }

    fn terminal_mut(&mut self) -> &mut Term<EventProxy> {
        &mut self.terminal
    }

>>>>>>> a02dc6c7

    fn spawn_new_instance(&mut self) {
        let mut env_args = env::args();
        let alacritty = env_args.next().unwrap();

        #[cfg(unix)]
        let mut args = {
            let result = nix::pty::openpty(None, None).unwrap();
            // Use working directory of controlling process, or fallback to initial shell.
            let mut pid = result.master;
            // posix_openpt(OFlag::O_RDWR).unwrap().AsRawFd();
            if pid < 0 {
                pid = result.slave;
            }

            #[cfg(not(any(target_os = "macos", target_os = "freebsd")))]
            let link_path = format!("/proc/{}/cwd", pid);
            #[cfg(target_os = "freebsd")]
            let link_path = format!("/compat/linux/proc/{}/cwd", pid);
            #[cfg(not(target_os = "macos"))]
            let cwd = fs::read_link(link_path);
            #[cfg(target_os = "macos")]
            let cwd = macos::proc::cwd(pid);

            // Add the current working directory as parameter.
            cwd.map(|path| vec!["--working-directory".into(), path]).unwrap_or_default()
        };

        #[cfg(not(unix))]
        let mut args: Vec<PathBuf> = Vec::new();

        let working_directory_set = !args.is_empty();

        // Reuse the arguments passed to Alacritty for the new instance.
        while let Some(arg) = env_args.next() {
            // Drop working directory from existing parameters.
            if working_directory_set && arg == "--working-directory" {
                let _ = env_args.next();
                continue;
            }

            args.push(arg.into());
        }

        start_daemon(&alacritty, &args);
    }

    fn change_font_size(&mut self, delta: f32) {
        *self.font_size = max(*self.font_size + delta, Size::new(FONT_SIZE_STEP));
        let font = self.config.ui_config.font.clone().with_size(*self.font_size);
        self.display_update_pending.set_font(font);
        *self.dirty = true;
    }

    fn reset_font_size(&mut self) {
        *self.font_size = self.config.ui_config.font.size();
        self.display_update_pending.set_font(self.config.ui_config.font.clone());
        *self.dirty = true;
    }

    #[inline]
    fn pop_message(&mut self) {
        if !self.message_buffer.is_empty() {
            self.display_update_pending.dirty = true;
            self.message_buffer.pop();
            *self.dirty = true;
        }
    }

    #[inline]
    fn start_search(&mut self, direction: Direction) {
        // Only create new history entry if the previous regex wasn't empty.
        if self.search_state.history.get(0).map_or(true, |regex| !regex.is_empty()) {
            self.search_state.history.push_front(String::new());
            self.search_state.history.truncate(MAX_SEARCH_HISTORY_SIZE);
        }

        self.search_state.history_index = Some(0);
        self.search_state.direction = direction;
        self.search_state.focused_match = None;

        // Store original search position as origin and reset location.
        if self.terminal().mode().contains(TermMode::VI) {
            self.search_state.origin = self.terminal().vi_mode_cursor.point;
            self.search_state.display_offset_delta = 0;
        } else {
            let screen_lines = self.terminal.screen_lines();
            let last_column = self.terminal.last_column();
            self.search_state.origin = match direction {
                Direction::Right => Point::new(Line(0), Column(0)),
                Direction::Left => Point::new(Line(screen_lines as i32 - 2), last_column),
            };
        }

        self.display_update_pending.dirty = true;
        *self.dirty = true;
    }
    
    #[inline]
    fn confirm_search(&mut self) {
        // Just cancel search when not in vi mode.
        if !self.terminal().mode().contains(TermMode::VI) {
            self.cancel_search();
            return;
        }

        // Force unlimited search if the previous one was interrupted.
        if self.scheduler.scheduled(TimerId::DelayedSearch) {
            self.goto_match(None);
        }

        self.exit_search();
    }

    #[inline]
    fn cancel_search(&mut self) {
        if self.terminal().mode().contains(TermMode::VI) {
            // Recover pre-search state in vi mode.
            self.search_reset_state();
        } else if let Some(focused_match) = &self.search_state.focused_match {
            // Create a selection for the focused match.
            let start = *focused_match.start();
            let end = *focused_match.end();
            self.start_selection(SelectionType::Simple, start, Side::Left);
            self.update_selection(end, Side::Right);
            self.copy_selection(ClipboardType::Selection);
        }

        self.search_state.dfas = None;

        self.exit_search();
    }

    #[inline]
    fn search_input(&mut self, c: char) {
        match self.search_state.history_index {
            Some(0) => (),
            // When currently in history, replace active regex with history on change.
            Some(index) => {
                self.search_state.history[0] = self.search_state.history[index].clone();
                self.search_state.history_index = Some(0);
            },
            None => return,
        }
        let regex = &mut self.search_state.history[0];

        match c {
            // Handle backspace/ctrl+h.
            '\x08' | '\x7f' => {
                let _ = regex.pop();
            },
            // Add ascii and unicode text.
            ' '..='~' | '\u{a0}'..='\u{10ffff}' => regex.push(c),
            // Ignore non-printable characters.
            _ => return,
        }

        if !self.terminal().mode().contains(TermMode::VI) {
            // Clear selection so we do not obstruct any matches.
            self.terminal_mut().selection = None;
        }

        self.update_search();
    }

    #[inline]
    fn search_pop_word(&mut self) {
        if let Some(regex) = self.search_state.regex_mut() {
            *regex = regex.trim_end().to_owned();
            regex.truncate(regex.rfind(' ').map(|i| i + 1).unwrap_or(0));
            self.update_search();
        }
    }

    /// Go to the previous regex in the search history.
    #[inline]
    fn search_history_previous(&mut self) {
        let index = match &mut self.search_state.history_index {
            None => return,
            Some(index) if *index + 1 >= self.search_state.history.len() => return,
            Some(index) => index,
        };

        *index += 1;
        self.update_search();
    }

    /// Go to the previous regex in the search history.
    #[inline]
    fn search_history_next(&mut self) {
        let index = match &mut self.search_state.history_index {
            Some(0) | None => return,
            Some(index) => index,
        };

        *index -= 1;
        self.update_search();
    }

    #[inline]
    fn advance_search_origin(&mut self, direction: Direction) {
        // Use focused match as new search origin if available.
        if let Some(focused_match) = &self.search_state.focused_match {
            let new_origin = match direction {
                Direction::Right => focused_match.end().add(self.terminal, Boundary::None, 1),
                Direction::Left => focused_match.start().sub(self.terminal, Boundary::None, 1),
            };

            self.terminal.scroll_to_point(new_origin);

            self.search_state.display_offset_delta = 0;
            self.search_state.origin = new_origin;
        }

        // Search for the next match using the supplied direction.
        let search_direction = mem::replace(&mut self.search_state.direction, direction);
        self.goto_match(None);
        self.search_state.direction = search_direction;

        // If we found a match, we set the search origin right in front of it to make sure that
        // after modifications to the regex the search is started without moving the focused match
        // around.
        let focused_match = match &self.search_state.focused_match {
            Some(focused_match) => focused_match,
            None => return,
        };

        // Set new origin to the left/right of the match, depending on search direction.
        let new_origin = match self.search_state.direction {
            Direction::Right => *focused_match.start(),
            Direction::Left => *focused_match.end(),
        };

        // Store the search origin with display offset by checking how far we need to scroll to it.
        let old_display_offset = self.terminal.grid().display_offset() as i32;
        self.terminal.scroll_to_point(new_origin);
        let new_display_offset = self.terminal.grid().display_offset() as i32;
        self.search_state.display_offset_delta = new_display_offset - old_display_offset;

        // Store origin and scroll back to the match.
        self.terminal.scroll_display(Scroll::Delta(-self.search_state.display_offset_delta));
        self.search_state.origin = new_origin;
    }


    /// Find the next search match.
    fn search_next(&mut self, origin: Point, direction: Direction, side: Side) -> Option<Match> {
        self.search_state
            .dfas
            .as_ref()
            .and_then(|dfas| self.terminal.search_next(dfas, origin, direction, side, None))
    }

    #[inline]
    fn search_direction(&self) -> Direction {
        self.search_state.direction
    }

    #[inline]
    fn search_active(&self) -> bool {
        self.search_state.history_index.is_some()
    }

    /// Handle keyboard typing start.
    ///
    /// This will temporarily disable some features like terminal cursor blinking or the mouse
    /// cursor.
    ///
    /// All features are re-enabled again automatically.
    #[inline]
    fn on_typing_start(&mut self) {
        // Disable cursor blinking.
        let blink_interval = self.config.cursor.blink_interval();
        if let Some(timer) = self.scheduler.get_mut(TimerId::BlinkCursor) {
            timer.deadline = Instant::now() + Duration::from_millis(blink_interval);
            self.display.cursor_hidden = false;
            *self.dirty = true;
        }

        // Hide mouse cursor.
        if self.config.ui_config.mouse.hide_when_typing {
            self.display.window.set_mouse_visible(false);
        }
    }

    /// Process a new character for keyboard hints.
    fn hint_input(&mut self, c: char) {
        if let Some(hint) = self.display.hint_state.keyboard_input(self.terminal, c) {
            self.mouse.block_hint_launcher = false;
            self.trigger_hint(&hint);
        }
        *self.dirty = true;
    }

    /// Trigger a hint action.
    fn trigger_hint(&mut self, hint: &HintMatch) {
        if self.mouse.block_hint_launcher {
            return;
        }

        match &hint.action {
            // Launch an external program.
            HintAction::Command(command) => {
                let text = self.terminal.bounds_to_string(*hint.bounds.start(), *hint.bounds.end());
                let mut args = command.args().to_vec();
                args.push(text);
                start_daemon(command.program(), &args);
            },
            // Copy the text to the clipboard.
            HintAction::Action(HintInternalAction::Copy) => {
                let text = self.terminal.bounds_to_string(*hint.bounds.start(), *hint.bounds.end());
                self.clipboard.store(ClipboardType::Clipboard, text);
            },
            // Write the text to the PTY/search.
            HintAction::Action(HintInternalAction::Paste) => {
                let text = self.terminal.bounds_to_string(*hint.bounds.start(), *hint.bounds.end());
                self.paste(&text);
            },
            // Select the text.
            HintAction::Action(HintInternalAction::Select) => {
                self.start_selection(SelectionType::Simple, *hint.bounds.start(), Side::Left);
                self.update_selection(*hint.bounds.end(), Side::Right);
                self.copy_selection(ClipboardType::Selection);
            },
            // Move the vi mode cursor.
            HintAction::Action(HintInternalAction::MoveViModeCursor) => {
                // Enter vi mode if we're not in it already.
                if !self.terminal.mode().contains(TermMode::VI) {
                    self.terminal.toggle_vi_mode();
                }

                self.terminal.vi_goto_point(*hint.bounds.start());
            },
        }
    }

    /// Paste a text into the terminal.
    fn paste(&mut self, text: &str) {
        if self.search_active() {
            for c in text.chars() {
                self.search_input(c);
            }
        } else if self.terminal().mode().contains(TermMode::BRACKETED_PASTE) {
            self.write_to_pty(&b"\x1b[200~"[..]);
            self.write_to_pty(text.replace("\x1b", "").into_bytes());
            self.write_to_pty(&b"\x1b[201~"[..]);
        } else {
            // In non-bracketed (ie: normal) mode, terminal applications cannot distinguish
            // pasted data from keystrokes.
            // In theory, we should construct the keystrokes needed to produce the data we are
            // pasting... since that's neither practical nor sensible (and probably an impossible
            // task to solve in a general way), we'll just replace line breaks (windows and unix
            // style) with a single carriage return (\r, which is what the Enter key produces).
            self.write_to_pty(text.replace("\r\n", "\r").replace("\n", "\r").into_bytes());
        }
    }

    /// Toggle the vi mode status.
    #[inline]
    fn toggle_vi_mode(&mut self) {
        if !self.terminal.mode().contains(TermMode::VI) {
            self.clear_selection();
        }

        self.cancel_search();
        self.terminal_mut().toggle_vi_mode();

        *self.dirty = true;
    }

    fn message(&self) -> Option<&Message> {
        self.message_buffer.message()
    }

    fn config(&self) -> &Config {
        self.config
    }

    fn event_loop(&self) -> &EventLoopWindowTarget<Event> {
        self.event_loop
    }

    fn clipboard_mut(&mut self) -> &mut Clipboard {
        self.clipboard
    }

    fn scheduler_mut(&mut self) -> &mut Scheduler {
        self.scheduler
    }
}

impl<'a> ActionContext<'a> {
    fn update_search(&mut self) {
        let regex = match self.search_state.regex() {
            Some(regex) => regex,
            None => return,
        };

        // Hide cursor while typing into the search bar.
        if self.config.ui_config.mouse.hide_when_typing {
            self.display.window.set_mouse_visible(false);
        }

        if regex.is_empty() {
            // Stop search if there's nothing to search for.
            self.search_reset_state();
            self.search_state.dfas = None;
        } else {
            // Create search dfas for the new regex string.
            self.search_state.dfas = RegexSearch::new(regex).ok();

            // Update search highlighting.
            self.goto_match(MAX_SEARCH_WHILE_TYPING);
        }

        *self.dirty = true;
    }


    /// Reset terminal to the state before search was started.
    fn search_reset_state(&mut self) {
        // Unschedule pending timers.
        self.scheduler.unschedule(TimerId::DelayedSearch);

        // Clear focused match.
        self.search_state.focused_match = None;

        // The viewport reset logic is only needed for vi mode, since without it our origin is
        // always at the current display offset instead of at the vi cursor position which we need
        // to recover to.
        if !self.terminal.mode().contains(TermMode::VI) {
            return;
        }

        // Reset display offset and cursor position.
        self.terminal.scroll_display(Scroll::Delta(self.search_state.display_offset_delta));
        self.search_state.display_offset_delta = 0;
        self.terminal.vi_mode_cursor.point = self.search_state.origin;

        *self.dirty = true;
    }


    /// Jump to the first regex match from the search origin.
    fn goto_match(&mut self, mut limit: Option<usize>) {
        let dfas = match &self.search_state.dfas {
            Some(dfas) => dfas,
            None => return,
        };

        // Limit search only when enough lines are available to run into the limit.
        limit = limit.filter(|&limit| limit <= self.terminal().total_lines());

        // Jump to the next match.
        let direction = self.search_state.direction;
        let clamped_origin = self.search_state.origin.grid_clamp(self.terminal, Boundary::Grid);
        match self.terminal.search_next(dfas, clamped_origin, direction, Side::Left, limit) {
            Some(regex_match) => {
                let old_offset = self.terminal.grid().display_offset() as i32;

                if self.terminal().mode().contains(TermMode::VI) {
                    // Move vi cursor to the start of the match.
                    self.terminal_mut().vi_goto_point(*regex_match.start());
                } else {
                    // Select the match when vi mode is not active.
                    self.terminal_mut().scroll_to_point(*regex_match.start());
                }

                // Update the focused match.
                self.search_state.focused_match = Some(regex_match);

                // Store number of lines the viewport had to be moved.
                let display_offset = self.terminal.grid().display_offset();
                self.search_state.display_offset_delta = old_offset - display_offset as i32;

                // Since we found a result, we require no delayed re-search.
                self.scheduler.unschedule(TimerId::DelayedSearch);
            },
            // Reset viewport only when we know there is no match, to prevent unnecessary jumping.
            None if limit.is_none() => self.search_reset_state(),
            None => {
                // Schedule delayed search if we ran into our search limit.
                if !self.scheduler.scheduled(TimerId::DelayedSearch) {
                    self.scheduler.schedule(
                        Event::SearchNext.into(),
                        TYPING_SEARCH_DELAY,
                        false,
                        TimerId::DelayedSearch,
                    );
                }

                // Clear focused match.
                self.search_state.focused_match = None;
            },
        }

        *self.dirty = true;
    }

    /// Cleanup the search state.
    fn exit_search(&mut self) {
        self.display_update_pending.dirty = true;
        self.search_state.history_index = None;
        *self.dirty = true;

        // Clear focused match.
        self.search_state.focused_match = None;
    }

    /// Update the cursor blinking state.
    fn update_cursor_blinking(&mut self) {
        

        // Get config cursor style.
        let mut cursor_style = self.config.cursor.style;
        if self.terminal().mode().contains(TermMode::VI) {
            cursor_style = self.config.cursor.vi_mode_style.unwrap_or(cursor_style);
        };

        // Check terminal cursor style.
        let terminal_blinking = self.terminal().cursor_style().blinking;
        let blinking = cursor_style.blinking_override().unwrap_or(terminal_blinking);

        // Update cursor blinking state.
        self.scheduler.unschedule(TimerId::BlinkCursor);
        if blinking && self.terminal().is_focused {
            self.scheduler.schedule(
                GlutinEvent::UserEvent(Event::BlinkCursor),
                Duration::from_millis(self.config.cursor.blink_interval()),
                true,
                TimerId::BlinkCursor,
            )
        } else {
            self.display.cursor_hidden = false;
            *self.dirty = true;
        }
    }
}

#[derive(Debug, Eq, PartialEq)]
pub enum ClickState {
    None,
    Click,
    DoubleClick,
    TripleClick,
}

/// State of the mouse.
#[derive(Debug)]
pub struct Mouse {
    pub left_button_state: ElementState,
    pub middle_button_state: ElementState,
    pub right_button_state: ElementState,
    pub last_click_timestamp: Instant,
    pub last_click_button: MouseButton,
    pub click_state: ClickState,
    pub scroll_px: f64,
    pub cell_side: Side,
    pub lines_scrolled: f32,
    pub block_hint_launcher: bool,
    pub hint_highlight_dirty: bool,
    pub inside_text_area: bool,
    pub x: usize,
    pub y: usize,
}

impl Default for Mouse {
    fn default() -> Mouse {
        Mouse {
            last_click_timestamp: Instant::now(),
            last_click_button: MouseButton::Left,
            left_button_state: ElementState::Released,
            middle_button_state: ElementState::Released,
            right_button_state: ElementState::Released,
            click_state: ClickState::None,
            cell_side: Side::Left,
            hint_highlight_dirty: Default::default(),
            block_hint_launcher: Default::default(),
            inside_text_area: Default::default(),
            lines_scrolled: Default::default(),
            scroll_px: Default::default(),
            x: Default::default(),
            y: Default::default(),
        }
    }
}

impl Mouse {
    /// Convert mouse pixel coordinates to viewport point.
    ///
    /// If the coordinates are outside of the terminal grid, like positions inside the padding, the
    /// coordinates will be clamped to the closest grid coordinates.
    #[inline]
    pub fn point(&self, size: &SizeInfo, display_offset: usize) -> Point {
        let col = self.x.saturating_sub(size.padding_x() as usize) / (size.cell_width() as usize);
        let col = min(Column(col), size.last_column());

        let line = self.y.saturating_sub(size.padding_y() as usize) / (size.cell_height() as usize);
        let line = min(line, size.bottommost_line().0 as usize);

        display::viewport_to_point(display_offset, Point::new(line, col))
    }
}

/// The event processor.
///
/// Stores some state from received events and dispatches actions when they are
/// triggered.
pub struct Processor {
    tab_manager: Arc<TabManager<EventProxy>>,
    mouse: Mouse,
    received_count: usize,
    suppress_chars: bool,
    modifiers: ModifiersState,
    config: Config,
    message_buffer: MessageBuffer,
    display: Display,
    font_size: Size,
    event_queue: Vec<GlutinEvent<'static, Event>>,
    search_state: SearchState,
    cli_options: CLIOptions,
    dirty: bool,
}

impl Processor {
    /// Create a new event processor.
    ///
    /// Takes a writer which is expected to be hooked up to the write end of a PTY.
    pub fn new(
        tab_manager: Arc<TabManager<EventProxy>>,
        message_buffer: MessageBuffer,
        config: Config,
        display: Display,
        cli_options: CLIOptions,
    ) -> Processor {
        Processor {
            tab_manager: tab_manager.clone(),
            font_size: config.ui_config.font.size(),
            message_buffer,
            cli_options,
            display,
            config,
            received_count: Default::default(),
            suppress_chars: Default::default(),
            search_state: Default::default(),
            event_queue: Default::default(),
            modifiers: Default::default(),
            mouse: Default::default(),
            dirty: Default::default(),
        }
    }

    /// Return `true` if `event_queue` is empty, `false` otherwise.
    #[inline]
    #[cfg(all(feature = "wayland", not(any(target_os = "macos", windows))))]
    fn event_queue_empty(&mut self) -> bool {
        let wayland_event_queue = match self.display.wayland_event_queue.as_mut() {
            Some(wayland_event_queue) => wayland_event_queue,
            // Since frame callbacks do not exist on X11, just check for event queue.
            None => return self.event_queue.is_empty(),
        };

        // Check for pending frame callbacks on Wayland.
        let events_dispatched = wayland_event_queue
            .dispatch_pending(&mut (), |_, _, _| {})
            .expect("failed to dispatch event queue");

        self.event_queue.is_empty() && events_dispatched == 0
    }

    /// Return `true` if `event_queue` is empty, `false` otherwise.
    #[inline]
    #[cfg(any(not(feature = "wayland"), target_os = "macos", windows))]
    fn event_queue_empty(&mut self) -> bool {
        self.event_queue.is_empty()
    }

    /// Run the event loop.
    pub fn run(&mut self, mut event_loop: EventLoop<Event>) {
        // NOTE: Since this takes a pointer to the winit event loop, it MUST be dropped first.
        #[cfg(all(feature = "wayland", not(any(target_os = "macos", windows))))]
        let mut clipboard = unsafe { Clipboard::new(event_loop.wayland_display()) };
        #[cfg(any(not(feature = "wayland"), target_os = "macos", windows))]
        let mut clipboard = Clipboard::new();


        let mut scheduler = Scheduler::new();

        // Start the initial cursor blinking timer.
        if self.config.cursor.style().blinking {
            let event: Event = TerminalEvent::CursorBlinkingChange(true).into();
            self.event_queue.push(event.into());
        }

        let print_glutin_events = self.config.ui_config.debug.print_events;
        let debug_ref_test = self.config.ui_config.debug.ref_test;

        event_loop.run_return(|event, event_loop, control_flow| {
            
            if print_glutin_events {
                info!("glutin event: {:?}", event);
            }

            // Ignore all events we do not care about.
            if Self::skip_event(&event) {
                return;
            }


            match event {
                // Check for shutdown.
                GlutinEvent::UserEvent(Event::Terminal(TerminalEvent::Exit)) => {
                    *control_flow = ControlFlow::Exit;
                    return;
                },
                // Process events.
                GlutinEvent::RedrawEventsCleared => {
                    *control_flow = match scheduler.update(&mut self.event_queue) {
                        Some(instant) => ControlFlow::WaitUntil(instant),
                        None => ControlFlow::Wait,
                    };

                    if self.event_queue_empty() {
                        return;
                    }
                },
                // Remap DPR change event to remove lifetime.
                GlutinEvent::WindowEvent {
                    event: WindowEvent::ScaleFactorChanged { scale_factor, new_inner_size },
                    ..
                } => {
                    *control_flow = ControlFlow::Poll;
                    let size = (new_inner_size.width, new_inner_size.height);
                    self.event_queue.push(Event::DprChanged(scale_factor, size).into());
                    return;
                },
                // Transmute to extend lifetime, which exists only for `ScaleFactorChanged` event.
                // Since we remap that event to remove the lifetime, this is safe.
                event => unsafe {
                    *control_flow = ControlFlow::Poll;
                    self.event_queue.push(mem::transmute(event));
                    return;
                },
            }

            let mut display_update_pending = DisplayUpdate::default();
            let old_is_searching = self.search_state.history_index.is_some();

            let terminal_arc_mutex = self.tab_manager.clone().get_selected_tab_terminal();
            let mut terminal_guard = terminal_arc_mutex.lock();
            let terminal = &mut *terminal_guard;

            let context = ActionContext {
                tab_manager: self.tab_manager.clone(),
                terminal,
                mouse: &mut self.mouse,
                clipboard: &mut clipboard,
                received_count: &mut self.received_count,
                suppress_chars: &mut self.suppress_chars,
                modifiers: &mut self.modifiers,
                message_buffer: &mut self.message_buffer,
                display_update_pending: &mut display_update_pending,
                display: &mut self.display,
                font_size: &mut self.font_size,
                config: &mut self.config,
                scheduler: &mut scheduler,
                search_state: &mut self.search_state,
                cli_options: &self.cli_options,
                dirty: &mut self.dirty,
                event_loop,
            };
            let mut processor = input::Processor::new(context);

            
            for event in self.event_queue.drain(..) {
                Processor::handle_event(event, &mut processor);
            }

            drop(processor);
            drop(terminal_guard);
        

            // Process DisplayUpdate events.
            if display_update_pending.dirty {
                self.submit_display_update(old_is_searching, display_update_pending);
            }

            // Skip rendering on Wayland until we get frame event from compositor.
            #[cfg(not(any(target_os = "macos", windows)))]
            if !self.display.is_x11 && !self.display.window.should_draw.load(Ordering::Relaxed) {
                return;
            }

            if self.dirty || self.mouse.hint_highlight_dirty {
                let tab_manager_after_clone = self.tab_manager.clone();
                let terminal_arc_mutex_clone = tab_manager_after_clone.get_selected_tab_terminal();
                let mut terminal_guard = terminal_arc_mutex_clone.lock();
                let terminal = &mut *terminal_guard;
                self.dirty |= self.display.update_highlighted_hints(
                    &terminal,
                    &self.config,
                    &self.mouse,
                    self.modifiers,
                );
                drop(terminal_guard);
                self.mouse.hint_highlight_dirty = false;
            }

            if self.dirty {
                self.dirty = false;

                // Request immediate re-draw if visual bell animation is not finished yet.
                if !self.display.visual_bell.completed() {
                    let event: Event = TerminalEvent::Wakeup.into();
                    self.event_queue.push(event.into());

                    *control_flow = ControlFlow::Poll;
                }

                self.tab_manager.update_tab_titles();

                let tab_manager_after_clone = self.tab_manager.clone();
                let terminal_arc_mutex_clone = tab_manager_after_clone.get_selected_tab_terminal();
                let mut terminal_guard = terminal_arc_mutex_clone.lock();
                let terminal = &mut *terminal_guard;
                
                // Redraw screen.
                self.display.draw(tab_manager_after_clone, terminal, &self.message_buffer, &self.config, &self.search_state);

                drop(terminal_guard);
            }
        });

        // Write ref tests to disk.
        if debug_ref_test {
            let tab_manager = self.tab_manager.clone();
            let terminal_arc_mutex_clone = tab_manager.get_selected_tab_terminal();
            let mut terminal_guard = terminal_arc_mutex_clone.lock();
            let terminal = &mut *terminal_guard;
            self.write_ref_test_results(&terminal);
            drop(terminal_guard);
        }
    }

    /// Handle events from glutin.
    ///
    /// Doesn't take self mutably due to borrow checking.
    fn handle_event(
        event: GlutinEvent<'_, Event>,
        processor: &mut input::Processor<EventProxy, ActionContext<'_>>,
    )
    {
        match event {
            GlutinEvent::UserEvent(event) => match event {
                Event::DprChanged(scale_factor, (width, height)) => {
                    let display_update_pending = &mut processor.ctx.display_update_pending;

                    // Push current font to update its DPR.
                    let font = processor.ctx.config.ui_config.font.clone();
                    display_update_pending.set_font(font.with_size(*processor.ctx.font_size));

                    // Resize to event's dimensions, since no resize event is emitted on Wayland.
                    display_update_pending.set_dimensions(PhysicalSize::new(width, height));

                    processor.ctx.window().dpr = scale_factor;
                    *processor.ctx.dirty = true;
                },
                Event::Message(message) => {
                    processor.ctx.message_buffer.push(message);
                    processor.ctx.display_update_pending.dirty = true;
                    *processor.ctx.dirty = true;
                },
                Event::SearchNext => processor.ctx.goto_match(None),
                Event::ConfigReload(path) => Self::reload_config(&path, processor),
                Event::Scroll(scroll) => processor.ctx.scroll(scroll),
                Event::BlinkCursor => {
                    processor.ctx.display.cursor_hidden ^= true;
                    *processor.ctx.dirty = true;
                },
                Event::Terminal(event) => match event {
                    TerminalEvent::Title(title) => {
                        let ui_config = &processor.ctx.config.ui_config;
                        if ui_config.window.dynamic_title {
                            processor.ctx.window().set_title(&title);
                        }
                    },
                    TerminalEvent::ResetTitle => {
                        let ui_config = &processor.ctx.config.ui_config;
                        if ui_config.window.dynamic_title {
                            processor.ctx.display.window.set_title(&ui_config.window.title);
                        }
                    },
                    TerminalEvent::Wakeup => *processor.ctx.dirty = true,
                    TerminalEvent::Close => {
                        let tab_manager = processor.ctx.tab_manager();
                        info!("Removing active tab, close was sent for the current tab");
                        tab_manager.remove_selected_tab();

                        *processor.ctx.dirty = true;
                    },
                    TerminalEvent::Bell => {
                        // Set window urgency.
                        if processor.ctx.terminal.mode().contains(TermMode::URGENCY_HINTS) {
                            let focused = processor.ctx.terminal.is_focused;
                            processor.ctx.window().set_urgent(!focused);
                        }

                        // Ring visual bell.
                        processor.ctx.display.visual_bell.ring();

                        // Execute bell command.
                        if let Some(bell_command) = &processor.ctx.config.ui_config.bell.command {
                            start_daemon(bell_command.program(), bell_command.args());
                        }
                    },
                    TerminalEvent::ClipboardStore(clipboard_type, content) => {
                        processor.ctx.clipboard.store(clipboard_type, content);
                    },
                    TerminalEvent::ClipboardLoad(clipboard_type, format) => {
                        let text = format(processor.ctx.clipboard.load(clipboard_type).as_str());
                        processor.ctx.write_to_pty(text.into_bytes());
                    },
                    TerminalEvent::ColorRequest(index, format) => {
                        let text = format(processor.ctx.display.colors[index]);
                        processor.ctx.write_to_pty(text.into_bytes());
                    },
                    TerminalEvent::PtyWrite(text) => processor.ctx.write_to_pty(text.into_bytes()),
                    TerminalEvent::MouseCursorDirty => processor.reset_mouse_cursor(),
                    TerminalEvent::Exit => {
                        
                    },
                    TerminalEvent::CursorBlinkingChange(_) => {
                        processor.ctx.update_cursor_blinking();
                    },
                },
            },
            GlutinEvent::RedrawRequested(_) => *processor.ctx.dirty = true,
            GlutinEvent::WindowEvent { event, window_id, .. } => {
                match event {
                    WindowEvent::CloseRequested => processor.ctx.terminal.exit(),
                    WindowEvent::Resized(size) => {
                        // Minimizing the window sends a Resize event with zero width and
                        // height. But there's no need to ever actually resize to this.
                        // ConPTY has issues when resizing down to zero size and back.
                        #[cfg(windows)]
                        if size.width == 0 && size.height == 0 {
                            return;
                        }

                        processor.ctx.display_update_pending.set_dimensions(size);
                        *processor.ctx.dirty = true;
                    },
                    WindowEvent::ReceivedCharacter(c) => processor.received_char(c),
                    WindowEvent::KeyboardInput { input, is_synthetic: false, .. } => {
                        // let modifiers = input.modifiers;
                        processor.key_input(input);
                    },
                    WindowEvent::ModifiersChanged(modifiers) => {
                        processor.modifiers_input(modifiers)
                    },
                    WindowEvent::MouseInput { state, button, .. } => {
                        processor.ctx.window().set_mouse_visible(true);
                        processor.mouse_input(state, button);
                        *processor.ctx.dirty = true;
                    },
                    WindowEvent::CursorMoved { position, .. } => {
                        processor.ctx.window().set_mouse_visible(true);
                        processor.mouse_moved(position);
                    },
                    WindowEvent::MouseWheel { delta, phase, .. } => {
                        processor.ctx.window().set_mouse_visible(true);
                        processor.mouse_wheel_input(delta, phase);
                    },
                    WindowEvent::Focused(is_focused) => {
                        if window_id == processor.ctx.window().window_id() {
                            processor.ctx.terminal.is_focused = is_focused;
                            *processor.ctx.dirty = true;

                            if is_focused {
                                processor.ctx.window().set_urgent(false);
                            } else {
                                processor.ctx.window().set_mouse_visible(true);
                            }

                            processor.ctx.update_cursor_blinking();
                            processor.on_focus_change(is_focused);
                        }
                    },
                    WindowEvent::DroppedFile(path) => {
                        let path: String = path.to_string_lossy().into();
                        processor.ctx.write_to_pty((path + " ").into_bytes());
                    },
                    WindowEvent::CursorLeft { .. } => {
                        processor.ctx.mouse.inside_text_area = false;

                        if processor.ctx.display().highlighted_hint.is_some() {
                            *processor.ctx.dirty = true;
                        }
                    },
                    WindowEvent::KeyboardInput { is_synthetic: true, .. }
                    | WindowEvent::TouchpadPressure { .. }
                    | WindowEvent::ScaleFactorChanged { .. }
                    | WindowEvent::CursorEntered { .. }
                    | WindowEvent::AxisMotion { .. }
                    | WindowEvent::HoveredFileCancelled
                    | WindowEvent::Destroyed
                    | WindowEvent::ThemeChanged(_)
                    | WindowEvent::HoveredFile(_)
                    | WindowEvent::Touch(_)
                    | WindowEvent::Moved(_) => (),
                }
            },
            GlutinEvent::Suspended { .. }
            | GlutinEvent::NewEvents { .. }
            | GlutinEvent::DeviceEvent { .. }
            | GlutinEvent::MainEventsCleared
            | GlutinEvent::RedrawEventsCleared
            | GlutinEvent::Resumed
            | GlutinEvent::LoopDestroyed => (),
        }
    }

    /// Check if an event is irrelevant and can be skipped.
    fn skip_event(event: &GlutinEvent<'_, Event>) -> bool {
        match event {
            GlutinEvent::WindowEvent { event, .. } => matches!(
                event,
                WindowEvent::KeyboardInput { is_synthetic: true, .. }
                    | WindowEvent::TouchpadPressure { .. }
                    | WindowEvent::CursorEntered { .. }
                    | WindowEvent::AxisMotion { .. }
                    | WindowEvent::HoveredFileCancelled
                    | WindowEvent::Destroyed
                    | WindowEvent::HoveredFile(_)
                    | WindowEvent::Touch(_)
                    | WindowEvent::Moved(_)
            ),
            GlutinEvent::Suspended { .. }
            | GlutinEvent::NewEvents { .. }
            | GlutinEvent::MainEventsCleared
            | GlutinEvent::LoopDestroyed => true,
            _ => false,
        }
    }

    /// Reload the configuration files from disk.
    fn reload_config(path: &Path, processor: &mut input::Processor<EventProxy, ActionContext<'_>>)
    {
        if !processor.ctx.message_buffer.is_empty() {
            processor.ctx.message_buffer.remove_target(LOG_TARGET_CONFIG);
            processor.ctx.display_update_pending.dirty = true;
        }

        let config = match config::reload(path, processor.ctx.cli_options) {
            Ok(config) => config,
            Err(_) => return,
        };

        processor.ctx.display.update_config(&config);
        processor.ctx.terminal.update_config(&config);

        // Reload cursor if its thickness has changed.
        if (processor.ctx.config.cursor.thickness() - config.cursor.thickness()).abs()
            > f32::EPSILON
        {
            processor.ctx.display_update_pending.set_cursor_dirty();
        }

        if processor.ctx.config.ui_config.font != config.ui_config.font {
            // Do not update font size if it has been changed at runtime.
            if *processor.ctx.font_size == processor.ctx.config.ui_config.font.size() {
                *processor.ctx.font_size = config.ui_config.font.size();
            }

            let font = config.ui_config.font.clone().with_size(*processor.ctx.font_size);
            processor.ctx.display_update_pending.set_font(font);
        }

        // Update display if padding options were changed.
        let window_config = &processor.ctx.config.ui_config.window;
        if window_config.padding(1.) != config.ui_config.window.padding(1.)
            || window_config.dynamic_padding != config.ui_config.window.dynamic_padding
        {
            processor.ctx.display_update_pending.dirty = true;
        }

        // Live title reload.
        if !config.ui_config.window.dynamic_title
            || processor.ctx.config.ui_config.window.title != config.ui_config.window.title
        {
            processor.ctx.window().set_title(&config.ui_config.window.title);
        }

        #[cfg(all(feature = "wayland", not(any(target_os = "macos", windows))))]
        if processor.ctx.event_loop.is_wayland() {
            processor.ctx.window().set_wayland_theme(&config.ui_config.colors);
        }

        // Set subpixel anti-aliasing.
        #[cfg(target_os = "macos")]
        crossfont::set_font_smoothing(config.ui_config.font.use_thin_strokes);

        // Disable shadows for transparent windows on macOS.
        #[cfg(target_os = "macos")]
        processor.ctx.window().set_has_shadow(config.ui_config.background_opacity() >= 1.0);

        // Update hint keys.
        processor.ctx.display.hint_state.update_alphabet(config.ui_config.hints.alphabet());

        *processor.ctx.config = config;

        // Update cursor blinking.
        processor.ctx.update_cursor_blinking();

        *processor.ctx.dirty = true;
    }

    /// Submit the pending changes to the `Display`.
    fn submit_display_update(
        &mut self,
        old_is_searching: bool,
        display_update_pending: DisplayUpdate,
    ) {
        // Compute cursor positions before resize.
        let tab_manager = self.tab_manager.clone();
        let terminal_arc_mutex_clone = tab_manager.get_selected_tab_terminal();
        let mut terminal_guard = terminal_arc_mutex_clone.lock();
        let terminal = &mut *terminal_guard;

        let num_lines = terminal.screen_lines();
        let cursor_at_bottom = terminal.grid().cursor.point.line + 1 == num_lines;
        let origin_at_bottom = if terminal.mode().contains(TermMode::VI) {
            terminal.vi_mode_cursor.point.line == num_lines - 1
        } else {
            self.search_state.direction == Direction::Left
        };

        drop(terminal_guard);

        self.display.handle_update(
            &self.message_buffer,
            self.search_state.history_index.is_some(),
            &self.config,
            display_update_pending,
        );


        let new_is_searching = self.search_state.history_index.is_some();
        if !old_is_searching && new_is_searching {
            let tab_manager = self.tab_manager.clone();
            let terminal_arc_mutex_clone = tab_manager.get_selected_tab_terminal();
            let mut terminal_guard = terminal_arc_mutex_clone.lock();
            let terminal = &mut *terminal_guard;

            // Scroll on search start to make sure origin is visible with minimal viewport motion.
            let display_offset = terminal.grid().display_offset();
            if display_offset == 0 && cursor_at_bottom && !origin_at_bottom {
                terminal.scroll_display(Scroll::Delta(1));
            } else if display_offset != 0 && origin_at_bottom {
                terminal.scroll_display(Scroll::Delta(-1));
            }
            drop(terminal_guard);
        }

    }

    /// Write the ref test results to the disk.
    fn write_ref_test_results(&self, terminal: &Term<EventProxy>) {
        // Dump grid state.
        let mut grid = terminal.grid().clone();
        grid.initialize_all();
        grid.truncate();

        let serialized_grid = json::to_string(&grid).expect("serialize grid");

        let serialized_size = json::to_string(&self.display.size_info).expect("serialize size");

        let serialized_config = format!("{{\"history_size\":{}}}", grid.history_size());

        File::create("./grid.json")
            .and_then(|mut f| f.write_all(serialized_grid.as_bytes()))
            .expect("write grid.json");

        File::create("./size.json")
            .and_then(|mut f| f.write_all(serialized_size.as_bytes()))
            .expect("write size.json");

        File::create("./config.json")
            .and_then(|mut f| f.write_all(serialized_config.as_bytes()))
            .expect("write config.json");
    }
}

#[derive(Debug, Clone)]
pub struct EventProxy(EventLoopProxy<Event>);

impl EventProxy {
    pub fn new(proxy: EventLoopProxy<Event>) -> Self {
        EventProxy(proxy)
    }

    /// Send an event to the event loop.
    pub fn send_event(&self, event: Event) {
        let _ = self.0.send_event(event);
    }
}

impl EventListener for EventProxy {
    fn send_event(&self, event: TerminalEvent) {
        let _ = self.0.send_event(Event::Terminal(event));
    }
}<|MERGE_RESOLUTION|>--- conflicted
+++ resolved
@@ -415,21 +415,12 @@
 
     fn terminal_clone(&self) -> Term<EventProxy> {
         self.terminal.clone()
-<<<<<<< HEAD
     }
 
     fn terminal_mut(&mut self) -> &mut Term<EventProxy> {
         &mut self.terminal
     }
 
-=======
-    }
-
-    fn terminal_mut(&mut self) -> &mut Term<EventProxy> {
-        &mut self.terminal
-    }
-
->>>>>>> a02dc6c7
 
     fn spawn_new_instance(&mut self) {
         let mut env_args = env::args();
