//! Handle input from glutin.
//!
//! Certain key combinations should send some escape sequence back to the PTY.
//! In order to figure that out, state about which modifier keys are pressed
//! needs to be tracked. Additionally, we need a bit of a state machine to
//! determine what to do when a non-modifier key is pressed.

use crate::tab_manager::TabManager;
use alacritty_terminal::sync::FairMutex;
use log::trace;
use std::borrow::Cow;
use std::cmp::{max, min, Ordering};
use std::marker::PhantomData;
use std::sync::{Arc, Mutex};
use std::time::{Duration, Instant};

use glutin::dpi::PhysicalPosition;
use glutin::event::{
    ElementState, KeyboardInput, ModifiersState, MouseButton, MouseScrollDelta, TouchPhase,
};
use glutin::event_loop::EventLoopWindowTarget;
#[cfg(target_os = "macos")]
use glutin::platform::macos::EventLoopWindowTargetExtMacOS;
use glutin::window::CursorIcon;

use crate::event::EventProxy;

use alacritty_terminal::ansi::{ClearMode, Handler};
use alacritty_terminal::event::EventListener;
use alacritty_terminal::grid::{Dimensions, Scroll};
use alacritty_terminal::index::{Boundary, Column, Direction, Line, Point, Side};
use alacritty_terminal::selection::SelectionType;
use alacritty_terminal::term::{ClipboardType, SizeInfo, Term, TermMode};
use alacritty_terminal::vi_mode::ViMotion;

use crate::clipboard::Clipboard;
use crate::config::{Action, Binding, BindingMode, Config, Key, SearchAction, ViAction};
use crate::daemon::start_daemon;
use crate::event::{ClickState, Event, Mouse, TYPING_SEARCH_DELAY};
use crate::message_bar::{self, Message};
use crate::scheduler::{Scheduler, TimerId};
use crate::url::{Url, Urls};
use crate::window::Window;

#[macro_use]
use crate::macros;

/// Font size change interval.
pub const FONT_SIZE_STEP: f32 = 0.5;

/// Interval for mouse scrolling during selection outside of the boundaries.
const SELECTION_SCROLLING_INTERVAL: Duration = Duration::from_millis(15);

/// Minimum number of pixels at the bottom/top where selection scrolling is performed.
const MIN_SELECTION_SCROLLING_HEIGHT: f64 = 5.;

/// Number of pixels for increasing the selection scrolling speed factor by one.
const SELECTION_SCROLLING_STEP: f64 = 20.;

/// Processes input from glutin.
///
/// An escape sequence may be emitted in case specific keys or key combinations
/// are activated.
pub struct Processor<'a, T: EventListener, A: ActionContext<T>> {
    pub ctx: A,
    pub highlighted_url: &'a Option<Url>,
    _phantom: PhantomData<T>,
}

pub trait ActionContext<T: EventListener> {
    fn tab_manager(&self) -> Arc<FairMutex<TabManager>>;
    fn write_to_pty<B: Into<Cow<'static, [u8]>>>(&mut self, data: B);
    fn size_info(&self) -> SizeInfo;
    fn copy_selection(&mut self, ty: ClipboardType);

    fn find_tab(&self, col: Column) -> Option<usize>;
    fn find_word(&mut self, point: Point, side: Side) -> String;
    fn start_selection_wt(&mut self, ty: SelectionType, point: Point, side: Side, terminal: &mut Term<EventProxy>);
    fn start_selection(&mut self, ty: SelectionType, point: Point, side: Side);
    fn toggle_selection_wt(&mut self, ty: SelectionType, point: Point, side: Side, terminal: &mut Term<EventProxy>);
    fn toggle_selection(&mut self, ty: SelectionType, point: Point, side: Side);
    fn update_selection(&mut self, point: Point, side: Side);
    fn update_selection_wt(&mut self, point: Point, side: Side, terminal: &mut Term<EventProxy>);
    fn clear_selection(&mut self);
    fn clear_selection_wt(&mut self, terminal: &mut Term<EventProxy>);
    fn selection_is_empty(&self) -> bool;
    fn selection_is_empty_wt(&self, terminal: &mut Term<EventProxy>) -> bool;
    fn mouse_mut(&mut self) -> &mut Mouse;
    fn mouse(&self) -> &Mouse;
    fn mouse_coords(&self) -> Option<Point>;
    fn received_count(&mut self) -> &mut usize;
    fn suppress_chars(&mut self) -> &mut bool;
    fn modifiers(&mut self) -> &mut ModifiersState;
    fn scroll(&mut self, scroll: Scroll);
    fn window(&self) -> &Window;
    fn window_mut(&mut self) -> &mut Window;
    // fn terminal(&self) -> &Term<T>;
    // fn terminal_mut(&mut self) -> &mut Term<T>;
    fn spawn_new_instance(&mut self);
    fn change_font_size(&mut self, delta: f32);
    fn reset_font_size(&mut self);
    fn pop_message(&mut self);
    fn message(&self) -> Option<&Message>;
    fn config(&self) -> &Config;
    fn event_loop(&self) -> &EventLoopWindowTarget<Event>;
    fn urls(&self) -> &Urls;
    fn launch_url(&self, url: Url);
    fn launch_url_wt(&self, url: Url, terminal: &mut Term<EventProxy>);
    fn mouse_mode_wt(&self, terminal: &mut Term<EventProxy>) -> bool;

    fn mouse_mode(&self) -> bool;
    fn clipboard_mut(&mut self) -> &mut Clipboard;
    fn scheduler_mut(&mut self) -> &mut Scheduler;
    fn start_search(&mut self, direction: Direction);

    fn start_search_wt(&mut self, direction: Direction, terminal: &mut Term<EventProxy>);
    fn confirm_search(&mut self);

    fn confirm_search_wt(&mut self, terminal: &mut Term<EventProxy>);
    fn cancel_search(&mut self);
<<<<<<< HEAD
    fn push_search(&mut self, c: char, terminal: &mut Term<EventProxy>);
    fn pop_search_wt(&mut self, terminal: &mut Term<EventProxy>);
    fn pop_search(&mut self);
    fn pop_word_search_wt(&mut self, terminal: &mut Term<EventProxy>);
    fn pop_word_search(&mut self);
=======
    fn search_input(&mut self, c: char);
    fn search_pop_word(&mut self);
    fn search_history_previous(&mut self);
    fn search_history_next(&mut self);
>>>>>>> 753c4ed1
    fn advance_search_origin(&mut self, direction: Direction);
    fn search_direction(&self) -> Direction;
    fn search_active(&self) -> bool;
    fn on_typing_start(&mut self);
}

trait Execute<T: EventListener> {
    fn execute<A: ActionContext<T>>(&self, ctx: &mut A);
}

impl<T, U: EventListener> Execute<U> for Binding<T> {
    /// Execute the action associate with this binding.
    #[inline]
    fn execute<A: ActionContext<U>>(&self, ctx: &mut A) {
        self.action.execute(ctx)
    }
}

impl Action {
    fn toggle_selection<T, A>(ctx: &mut A, ty: SelectionType)
    where
        T: EventListener,
        A: ActionContext<T>,
    {
        tm_cl!(ctx.tab_manager(), terminal, {

        let cursor_point = terminal.vi_mode_cursor.point;
        ctx.toggle_selection_wt(ty, cursor_point, Side::Left, &mut terminal);

        // Make sure initial selection is not empty.
        if let Some(selection) = &mut terminal.selection {
            selection.include_all();
        }

        });
    }
    
}

impl<T: EventListener> Execute<T> for Action {
    #[inline]
    fn execute<A: ActionContext<T>>(&self, ctx: &mut A) {
        match *self {
            Action::NewTab => {
                let mut tbarc = ctx.tab_manager().clone();
                let mut tbg = tbarc.lock();
                let mut tab_manager = &mut *tbg;
                let idx = tab_manager.new_tab().unwrap();
                tab_manager.select_tab(idx);
                // println!("New tab is {}", idx);
                drop(tbg);
            },
            Action::PreviousTab => {
                let mut tbarc = ctx.tab_manager().clone();
                let mut tbg = tbarc.lock();
                let mut tab_manager = &mut *tbg;
                let prev_tab = tab_manager.prev_tab_idx().unwrap();
                // println!("prev tab is {}", prev_tab);
                tab_manager.select_tab(prev_tab);
                drop(tbg);
            },            
            Action::NextTab => {
                let mut tbarc = ctx.tab_manager().clone();
                let mut tbg = tbarc.lock();
                let mut tab_manager = &mut *tbg;
                let next_tab = tab_manager.next_tab_idx().unwrap();
                // println!("next tab is {}", next_tab);
                tab_manager.select_tab(next_tab);
                drop(tbg);
            },
            Action::Esc(ref s) => {
                // println!("Escape seq being written: {}", s);
                ctx.on_typing_start();

                ctx.clear_selection();
                ctx.scroll(Scroll::Bottom);

                tm_cl!(ctx.tab_manager(), terminal, {

                terminal.dirty = true;
                
                });
                
                ctx.write_to_pty(s.clone().into_bytes())
            },
            Action::Command(ref program) => {
                let args = program.args();
                let program = program.program();
                trace!("Running command {} with args {:?}", program, args);

                start_daemon(program, args);
            },
<<<<<<< HEAD
            Action::ClearSelection => ctx.clear_selection(),
            Action::ToggleViMode => {
                tm_cl!(ctx.tab_manager(), terminal, {

                terminal.toggle_vi_mode();
                });
            },
=======
            Action::ToggleViMode => ctx.terminal_mut().toggle_vi_mode(),
>>>>>>> 753c4ed1
            Action::ViMotion(motion) => {
                ctx.on_typing_start();
                tm_cl!(ctx.tab_manager(), terminal, {
                terminal.vi_motion(motion);
                });
            },
            Action::ViAction(ViAction::ToggleNormalSelection) => {
                Self::toggle_selection(ctx, SelectionType::Simple)
            },
            Action::ViAction(ViAction::ToggleLineSelection) => {
                Self::toggle_selection(ctx, SelectionType::Lines)
            },
            Action::ViAction(ViAction::ToggleBlockSelection) => {
                Self::toggle_selection(ctx, SelectionType::Block)
            },
            Action::ViAction(ViAction::ToggleSemanticSelection) => {
                Self::toggle_selection(ctx, SelectionType::Semantic)
            },
            Action::ViAction(ViAction::Open) => {
                tm_cl!(ctx.tab_manager(), terminal, {

                ctx.mouse_mut().block_url_launcher = false;
                if let Some(url) = ctx.urls().find_at(terminal.vi_mode_cursor.point) {
                    ctx.launch_url_wt(url, &mut terminal);
                }

                });
            },
            Action::ViAction(ViAction::SearchNext) => {
<<<<<<< HEAD
                tm_cl!(ctx.tab_manager(), terminal, {

                let origin = terminal.visible_to_buffer(terminal.vi_mode_cursor.point);
=======
                let terminal = ctx.terminal();
>>>>>>> 753c4ed1
                let direction = ctx.search_direction();
                let vi_point = terminal.visible_to_buffer(terminal.vi_mode_cursor.point);
                let origin = match direction {
                    Direction::Right => vi_point.add_absolute(terminal, Boundary::Wrap, 1),
                    Direction::Left => vi_point.sub_absolute(terminal, Boundary::Wrap, 1),
                };

                let regex_match = terminal.search_next(origin, direction, Side::Left, None);
                if let Some(regex_match) = regex_match {
                    terminal.vi_goto_point(*regex_match.start());
                }
                });
            },
            Action::ViAction(ViAction::SearchPrevious) => {
<<<<<<< HEAD
                tm_cl!(ctx.tab_manager(), terminal, {

                let origin = terminal.visible_to_buffer(terminal.vi_mode_cursor.point);
=======
                let terminal = ctx.terminal();
>>>>>>> 753c4ed1
                let direction = ctx.search_direction().opposite();
                let vi_point = terminal.visible_to_buffer(terminal.vi_mode_cursor.point);
                let origin = match direction {
                    Direction::Right => vi_point.add_absolute(terminal, Boundary::Wrap, 1),
                    Direction::Left => vi_point.sub_absolute(terminal, Boundary::Wrap, 1),
                };

                let regex_match = terminal.search_next(origin, direction, Side::Left, None);
                if let Some(regex_match) = regex_match {
                    terminal.vi_goto_point(*regex_match.start());
                }
                });
            },
            Action::ViAction(ViAction::SearchStart) => {
<<<<<<< HEAD
                tm_cl!(ctx.tab_manager(), terminal, {
                let terminal = terminal;
                let origin = terminal.visible_to_buffer(terminal.vi_mode_cursor.point);
=======
                let terminal = ctx.terminal();
                let origin = terminal
                    .visible_to_buffer(terminal.vi_mode_cursor.point)
                    .sub_absolute(terminal, Boundary::Wrap, 1);

>>>>>>> 753c4ed1
                let regex_match = terminal.search_next(origin, Direction::Left, Side::Left, None);
                if let Some(regex_match) = regex_match {
                    terminal.vi_goto_point(*regex_match.start());
                }
                });
            },
            Action::ViAction(ViAction::SearchEnd) => {
<<<<<<< HEAD
                tm_cl!(ctx.tab_manager(), terminal, {
                let terminal = terminal;
                let origin = terminal.visible_to_buffer(terminal.vi_mode_cursor.point);
=======
                let terminal = ctx.terminal();
                let origin = terminal
                    .visible_to_buffer(terminal.vi_mode_cursor.point)
                    .add_absolute(terminal, Boundary::Wrap, 1);

>>>>>>> 753c4ed1
                let regex_match = terminal.search_next(origin, Direction::Right, Side::Right, None);
                if let Some(regex_match) = regex_match {
                    terminal.vi_goto_point(*regex_match.end());
                }
                });
            },
            Action::SearchAction(SearchAction::SearchFocusNext) => {
                ctx.advance_search_origin(ctx.search_direction());
            },
            Action::SearchAction(SearchAction::SearchFocusPrevious) => {
                let direction = ctx.search_direction().opposite();
                ctx.advance_search_origin(direction);
            },
            Action::SearchAction(SearchAction::SearchConfirm) => ctx.confirm_search(),
            Action::SearchAction(SearchAction::SearchCancel) => ctx.cancel_search(),
            Action::SearchAction(SearchAction::SearchClear) => {
                let direction = ctx.search_direction();
                ctx.cancel_search();
                ctx.start_search(direction);
            },
            Action::SearchAction(SearchAction::SearchDeleteWord) => ctx.search_pop_word(),
            Action::SearchAction(SearchAction::SearchHistoryPrevious) => {
                ctx.search_history_previous()
            },
            Action::SearchAction(SearchAction::SearchHistoryNext) => ctx.search_history_next(),
            Action::SearchForward => ctx.start_search(Direction::Right),
            Action::SearchBackward => ctx.start_search(Direction::Left),
            Action::Copy => ctx.copy_selection(ClipboardType::Clipboard),
            #[cfg(not(any(target_os = "macos", windows)))]
            Action::CopySelection => ctx.copy_selection(ClipboardType::Selection),
            Action::ClearSelection => ctx.clear_selection(),
            Action::Paste => {
                let text = ctx.clipboard_mut().load(ClipboardType::Clipboard);
                paste(ctx, &text);
            },
            Action::PasteSelection => {
                let text = ctx.clipboard_mut().load(ClipboardType::Selection);
                paste(ctx, &text);
            },
            Action::ToggleFullscreen => ctx.window_mut().toggle_fullscreen(),
            #[cfg(target_os = "macos")]
            Action::ToggleSimpleFullscreen => ctx.window_mut().toggle_simple_fullscreen(),
            #[cfg(target_os = "macos")]
            Action::Hide => ctx.event_loop().hide_application(),
            #[cfg(not(target_os = "macos"))]
            Action::Hide => ctx.window().set_visible(false),
            Action::Minimize => ctx.window().set_minimized(true),
            Action::Quit => {
                tm_cl!(ctx.tab_manager(), terminal, {

                terminal.exit();
                });
            },
            Action::IncreaseFontSize => ctx.change_font_size(FONT_SIZE_STEP),
            Action::DecreaseFontSize => ctx.change_font_size(FONT_SIZE_STEP * -1.),
            Action::ResetFontSize => ctx.reset_font_size(),
            Action::ScrollPageUp => {
                // Move vi mode cursor.
                tm_cl!(ctx.tab_manager(), terminal, {

                let scroll_lines = terminal.screen_lines().0 as isize;
                terminal.vi_mode_cursor = terminal.vi_mode_cursor.scroll(terminal, scroll_lines);

                ctx.scroll(Scroll::PageUp);
                });
            },
            Action::ScrollPageDown => {
                // Move vi mode cursor.
                tm_cl!(ctx.tab_manager(), terminal, {

                let scroll_lines = -(terminal.screen_lines().0 as isize);
                terminal.vi_mode_cursor = terminal.vi_mode_cursor.scroll(terminal, scroll_lines);

                ctx.scroll(Scroll::PageDown);
                });
            },
            Action::ScrollHalfPageUp => {
                // Move vi mode cursor.
                tm_cl!(ctx.tab_manager(), terminal, {

                let scroll_lines = terminal.screen_lines().0 as isize / 2;
                terminal.vi_mode_cursor = terminal.vi_mode_cursor.scroll(terminal, scroll_lines);

                ctx.scroll(Scroll::Delta(scroll_lines));
                });
            },
            Action::ScrollHalfPageDown => {
                // Move vi mode cursor.
                tm_cl!(ctx.tab_manager(), terminal, {

                let scroll_lines = -(terminal.screen_lines().0 as isize / 2);
                terminal.vi_mode_cursor = terminal.vi_mode_cursor.scroll(terminal, scroll_lines);

                ctx.scroll(Scroll::Delta(scroll_lines));
                });
            },
            Action::ScrollLineUp => {
                // Move vi mode cursor.
                tm_cl!(ctx.tab_manager(), terminal, {

                if terminal.grid().display_offset() != terminal.history_size()
                    && terminal.vi_mode_cursor.point.line + 1 != terminal.screen_lines()
                {
                    terminal.vi_mode_cursor.point.line += 1;
                }

                ctx.scroll(Scroll::Delta(1));
                });
            },
            Action::ScrollLineDown => {
                // Move vi mode cursor.
                tm_cl!(ctx.tab_manager(), terminal, {

                if terminal.grid().display_offset() != 0
                    && terminal.vi_mode_cursor.point.line.0 != 0
                {
                    terminal.vi_mode_cursor.point.line -= 1;
                }

                ctx.scroll(Scroll::Delta(-1));
                });
            },
            Action::ScrollToTop => {
                tm_cl!(ctx.tab_manager(), terminal, {

                ctx.scroll(Scroll::Top);

                // Move vi mode cursor.
                terminal.vi_mode_cursor.point.line = Line(0);
                terminal.vi_motion(ViMotion::FirstOccupied);
                });
            },
            Action::ScrollToBottom => {
                tm_cl!(ctx.tab_manager(), terminal, {

                ctx.scroll(Scroll::Bottom);

                // Move vi mode cursor.

                terminal.vi_mode_cursor.point.line = terminal.screen_lines() - 1;

                // Move to beginning twice, to always jump across linewraps.
                terminal.vi_motion(ViMotion::FirstOccupied);
                terminal.vi_motion(ViMotion::FirstOccupied);
                });
            },
            Action::ClearHistory => {
                tm_cl!(ctx.tab_manager(), terminal, {

                terminal.clear_screen(ClearMode::Saved);
                });
            },
            Action::ClearLogNotice => ctx.pop_message(),
            Action::SpawnNewInstance => ctx.spawn_new_instance(),
            Action::ReceiveChar | Action::None => (),
        }
    }
}

fn paste<T: EventListener, A: ActionContext<T>>(ctx: &mut A, contents: &str) {
<<<<<<< HEAD
    tm_cl!(ctx.tab_manager(), terminal, {

    let term_mode = terminal.mode().clone();

    });

    if term_mode.contains(TermMode::BRACKETED_PASTE) {
=======
    if ctx.search_active() {
        for c in contents.chars() {
            ctx.search_input(c);
        }
    } else if ctx.terminal().mode().contains(TermMode::BRACKETED_PASTE) {
>>>>>>> 753c4ed1
        ctx.write_to_pty(&b"\x1b[200~"[..]);
        ctx.write_to_pty(contents.replace("\x1b", "").into_bytes());
        ctx.write_to_pty(&b"\x1b[201~"[..]);
    } else {
        // In non-bracketed (ie: normal) mode, terminal applications cannot distinguish
        // pasted data from keystrokes.
        // In theory, we should construct the keystrokes needed to produce the data we are
        // pasting... since that's neither practical nor sensible (and probably an impossible
        // task to solve in a general way), we'll just replace line breaks (windows and unix
        // style) with a single carriage return (\r, which is what the Enter key produces).
        ctx.write_to_pty(contents.replace("\r\n", "\r").replace("\n", "\r").into_bytes());
    }

}

#[derive(Debug, Clone, PartialEq)]
pub enum MouseState {
    Url(Url),
    MessageBar,
    MessageBarButton,
    TabBarButton,
    Mouse,
    Text,
}

impl From<MouseState> for CursorIcon {
    fn from(mouse_state: MouseState) -> CursorIcon {
        match mouse_state {
            MouseState::Url(_) | MouseState::MessageBarButton | MouseState::TabBarButton => CursorIcon::Hand,
            MouseState::Text => CursorIcon::Text,
            _ => CursorIcon::Default,
        }
    }
}

impl<'a, T: EventListener, A: ActionContext<T>> Processor<'a, T, A> {
    pub fn new(ctx: A, highlighted_url: &'a Option<Url>) -> Self {
        Self { ctx, highlighted_url, _phantom: Default::default() }
    }

    #[inline]
    pub fn mouse_moved(&mut self, position: PhysicalPosition<f64>) {
        

        let size_info = self.ctx.size_info();

        let (x, y) = position.into();

        let lmb_pressed = self.ctx.mouse().left_button_state == ElementState::Pressed;
        let rmb_pressed = self.ctx.mouse().right_button_state == ElementState::Pressed;

        tm_cl!(self.ctx.tab_manager(), terminal, {
            if !self.ctx.selection_is_empty_wt(&mut terminal) && (lmb_pressed || rmb_pressed) {
                self.update_selection_scrolling(y);
            }
        });

        let x = min(max(x, 0), size_info.width() as i32 - 1) as usize;
        let y = min(max(y, 0), size_info.height() as i32 - 1) as usize;

        self.ctx.mouse_mut().x = x;
        self.ctx.mouse_mut().y = y;

        let inside_text_area = size_info.contains_point(x, y);
        let point = size_info.pixels_to_coords(x, y);
        let cell_side = self.get_mouse_side();

        let cell_changed =
            point.line != self.ctx.mouse().line || point.col != self.ctx.mouse().column;

        // Update mouse state and check for URL change.
        let mouse_state = self.mouse_state();

        tm_cl!(self.ctx.tab_manager(), terminal, {
            self.update_url_state(&mouse_state, &mut terminal);
        });
        self.ctx.window_mut().set_mouse_cursor(mouse_state.into());

        // If the mouse hasn't changed cells, do nothing.
        if !cell_changed
            && self.ctx.mouse().cell_side == cell_side
            && self.ctx.mouse().inside_text_area == inside_text_area
        {
            return;
        }

        let point_tab_bar = size_info.pixels_to_coords_including_tab_bar(x, y);
        if point_tab_bar.line.0 < 1 {
            self.ctx.mouse_mut().inside_tab_bar = true;    
        } else {
            self.ctx.mouse_mut().inside_tab_bar = false;    
        }

        self.ctx.mouse_mut().inside_text_area = inside_text_area;
        self.ctx.mouse_mut().cell_side = cell_side;
        self.ctx.mouse_mut().line = point.line;
        self.ctx.mouse_mut().column = point.col;

        // Don't launch URLs if mouse has moved.
        self.ctx.mouse_mut().block_url_launcher = true;

<<<<<<< HEAD
        tm_cl!(self.ctx.tab_manager(), terminal, {
            if (lmb_pressed || rmb_pressed) && (self.ctx.modifiers().shift() || !self.ctx.mouse_mode_wt(&mut terminal))
            {
                self.ctx.update_selection_wt(point, cell_side, &mut terminal);
            } else if inside_text_area
                && cell_changed
                && point.line < terminal.screen_lines()
                && terminal.mode().intersects(TermMode::MOUSE_MOTION | TermMode::MOUSE_DRAG)
            {
                if lmb_pressed {
                    self.mouse_report(32, ElementState::Pressed, &mut terminal);
                } else if self.ctx.mouse().middle_button_state == ElementState::Pressed {
                    self.mouse_report(33, ElementState::Pressed, &mut terminal);
                } else if self.ctx.mouse().right_button_state == ElementState::Pressed {
                    self.mouse_report(34, ElementState::Pressed, &mut terminal);
                } else if terminal.mode().contains(TermMode::MOUSE_MOTION) {
                    self.mouse_report(35, ElementState::Pressed, &mut terminal);
                }
=======
        if (lmb_pressed || rmb_pressed) && (self.ctx.modifiers().shift() || !self.ctx.mouse_mode())
        {
            self.ctx.update_selection(point, cell_side);
        } else if cell_changed
            && point.line < self.ctx.terminal().screen_lines()
            && self.ctx.terminal().mode().intersects(TermMode::MOUSE_MOTION | TermMode::MOUSE_DRAG)
        {
            if lmb_pressed {
                self.mouse_report(32, ElementState::Pressed);
            } else if self.ctx.mouse().middle_button_state == ElementState::Pressed {
                self.mouse_report(33, ElementState::Pressed);
            } else if self.ctx.mouse().right_button_state == ElementState::Pressed {
                self.mouse_report(34, ElementState::Pressed);
            } else if self.ctx.terminal().mode().contains(TermMode::MOUSE_MOTION) {
                self.mouse_report(35, ElementState::Pressed);
>>>>>>> 753c4ed1
            }
        });
    }

    fn get_mouse_side(&self) -> Side {
        let size_info = self.ctx.size_info();
        let x = self.ctx.mouse().x;

        let cell_x =
            x.saturating_sub(size_info.padding_x() as usize) % size_info.cell_width() as usize;
        let half_cell_width = (size_info.cell_width() / 2.0) as usize;

        let additional_padding =
            (size_info.width() - size_info.padding_x() * 2.) % size_info.cell_width();
        let end_of_grid = size_info.width() - size_info.padding_x() - additional_padding;

        if cell_x > half_cell_width
            // Edge case when mouse leaves the window.
            || x as f32 >= end_of_grid
        {
            Side::Right
        } else {
            Side::Left
        }
    }

    fn normal_mouse_report(&mut self, button: u8) {
        tm_cl!(self.ctx.tab_manager(), terminal, {

        
        let (line, column) = (self.ctx.mouse().line, self.ctx.mouse().column);
        let utf8 = terminal.mode().contains(TermMode::UTF8_MOUSE);

        let max_point = if utf8 { 2015 } else { 223 };

        if line >= Line(max_point) || column >= Column(max_point) {
            return;
        }

        let mut msg = vec![b'\x1b', b'[', b'M', 32 + button];

        let mouse_pos_encode = |pos: usize| -> Vec<u8> {
            let pos = 32 + 1 + pos;
            let first = 0xC0 + pos / 64;
            let second = 0x80 + (pos & 63);
            vec![first as u8, second as u8]
        };

        if utf8 && column >= Column(95) {
            msg.append(&mut mouse_pos_encode(column.0));
        } else {
            msg.push(32 + 1 + column.0 as u8);
        }

        if utf8 && line >= Line(95) {
            msg.append(&mut mouse_pos_encode(line.0));
        } else {
            msg.push(32 + 1 + line.0 as u8);
        }

        self.ctx.write_to_pty(msg);
        });
    }

    fn sgr_mouse_report(&mut self, button: u8, state: ElementState) {
        let (line, column) = (self.ctx.mouse().line, self.ctx.mouse().column);
        let c = match state {
            ElementState::Pressed => 'M',
            ElementState::Released => 'm',
        };

        let msg = format!("\x1b[<{};{};{}{}", button, column + 1, line + 1, c);
        self.ctx.write_to_pty(msg.into_bytes());
    }

    fn mouse_report(&mut self, button: u8, state: ElementState, terminal: &mut Term<EventProxy>) {
        // Calculate modifiers value.


        let mut mods = 0;
        let modifiers = self.ctx.modifiers();
        if modifiers.shift() {
            mods += 4;
        }
        if modifiers.alt() {
            mods += 8;
        }
        if modifiers.ctrl() {
            mods += 16;
        }

        // Report mouse events.
        if terminal.mode().contains(TermMode::SGR_MOUSE) {
            self.sgr_mouse_report(button + mods, state);
        } else if let ElementState::Released = state {
            self.normal_mouse_report(3 + mods);
        } else {
            self.normal_mouse_report(button + mods);
        }
    }

    fn on_mouse_press(&mut self, button: MouseButton) {
        // Handle mouse mode.
        tm_cl!(self.ctx.tab_manager(), terminal, {
        let shift_and_mode = !self.ctx.modifiers().shift() && self.ctx.mouse_mode_wt(&mut terminal);
        });

        if shift_and_mode {
            self.ctx.mouse_mut().click_state = ClickState::None;

            let code = match button {
                MouseButton::Left => 0,
                MouseButton::Middle => 1,
                MouseButton::Right => 2,
                // Can't properly report more than three buttons..
                MouseButton::Other(_) => return,
            };

            tm_cl!(self.ctx.tab_manager(), terminal, {
            self.mouse_report(code, ElementState::Pressed, &mut terminal);
            });
        } else {
            // Calculate time since the last click to handle double/triple clicks.
            let now = Instant::now();
            let elapsed = now - self.ctx.mouse().last_click_timestamp;
            self.ctx.mouse_mut().last_click_timestamp = now;

            // Update multi-click state.
            let mouse_config = &self.ctx.config().ui_config.mouse;
            self.ctx.mouse_mut().click_state = match self.ctx.mouse().click_state {
                // Reset click state if button has changed.
                _ if button != self.ctx.mouse().last_click_button => {
                    self.ctx.mouse_mut().last_click_button = button;
                    ClickState::Click
                },
                ClickState::Click if elapsed < mouse_config.double_click.threshold() => {
                    ClickState::DoubleClick
                },
                ClickState::DoubleClick if elapsed < mouse_config.triple_click.threshold() => {
                    ClickState::TripleClick
                },
                _ => ClickState::Click,
            };

            // Load mouse point, treating message bar and padding as the closest cell.
            let mouse = self.ctx.mouse();

            tm_cl!(self.ctx.tab_manager(), terminal, {
                let mut point = self.ctx.size_info().pixels_to_coords(mouse.x, mouse.y);
                point.line = min(point.line, terminal.screen_lines() - 1);
            });

            match button {
                MouseButton::Left => self.on_left_click(point),
                MouseButton::Right => self.on_right_click(point),
                // Do nothing when using buttons other than LMB.
                _ => self.ctx.mouse_mut().click_state = ClickState::None,
            }
        }

    }

    /// Handle selection expansion on right click.
    fn on_right_click(&mut self, point: Point) {
        match self.ctx.mouse().click_state {
            ClickState::Click => {
                let selection_type = if self.ctx.modifiers().ctrl() {
                    SelectionType::Block
                } else {
                    SelectionType::Simple
                };

                self.expand_selection(point, selection_type);
            },
            ClickState::DoubleClick => self.expand_selection(point, SelectionType::Semantic),
            ClickState::TripleClick => self.expand_selection(point, SelectionType::Lines),
            ClickState::None => (),
        }
    }

    /// Expand existing selection.
    fn expand_selection(&mut self, point: Point, selection_type: SelectionType) {
        tm_cl!(self.ctx.tab_manager(), terminal, {

        let cell_side = self.ctx.mouse().cell_side;

        let selection = match &mut terminal.selection {
            Some(selection) => selection,
            None => return,
        };

        selection.ty = selection_type;
        self.ctx.update_selection_wt(point, cell_side, &mut terminal);

        // Move vi mode cursor to mouse click position.
        if terminal.mode().contains(TermMode::VI) && !self.ctx.search_active() {
            terminal.vi_mode_cursor.point = point;
        }
        });
    }

    /// Handle left click selection and vi mode cursor movement.
    fn on_left_click(&mut self, point: Point) {
        tm_cl!(self.ctx.tab_manager(), terminal, {

        let side = self.ctx.mouse().cell_side;

        match self.ctx.mouse().click_state {
            ClickState::Click => {
                // Don't launch URLs if this click cleared the selection.
                self.ctx.mouse_mut().block_url_launcher =
                    !self.ctx.selection_is_empty_wt(&mut terminal);

                self.ctx.clear_selection_wt(&mut terminal);

                // Start new empty selection.
                if self.ctx.modifiers().ctrl() {
                    self.ctx.start_selection_wt(SelectionType::Block, point, side, &mut terminal);
                } else {
                    self.ctx.start_selection_wt(SelectionType::Simple, point, side, &mut terminal);
                }
            },
            ClickState::DoubleClick => {
                self.ctx.mouse_mut().block_url_launcher = true;
                self.ctx.start_selection_wt(SelectionType::Semantic, point, side, &mut terminal);
            },
            ClickState::TripleClick => {
                self.ctx.mouse_mut().block_url_launcher = true;
                self.ctx.start_selection_wt(SelectionType::Lines, point, side, &mut terminal);
            },
            ClickState::None => (),
        };

        // Move vi mode cursor to mouse click position.
        if terminal.mode().contains(TermMode::VI) && !self.ctx.search_active() {
            terminal.vi_mode_cursor.point = point;
        }

        });
    }

    fn on_mouse_release(&mut self, button: MouseButton) {
        tm_cl!(self.ctx.tab_manager(), terminal, {
            let mouse_mode_if = !self.ctx.modifiers().shift() && self.ctx.mouse_mode_wt(&mut terminal);
        });

        if mouse_mode_if {
            let code = match button {
                MouseButton::Left => 0,
                MouseButton::Middle => 1,
                MouseButton::Right => 2,
                // Can't properly report more than three buttons.
                MouseButton::Other(_) => return,
            };
            tm_cl!(self.ctx.tab_manager(), terminal, {
                self.mouse_report(code, ElementState::Released, &mut terminal);
            });
            return;
        } else if let (MouseButton::Left, MouseState::Url(url)) = (button, self.mouse_state()) {
            tm_cl!(self.ctx.tab_manager(), terminal, {
                self.ctx.launch_url_wt(url, &mut terminal);
            });
        }

        self.ctx.scheduler_mut().unschedule(TimerId::SelectionScrolling);
        self.copy_selection();

    }

    pub fn mouse_wheel_input(&mut self, delta: MouseScrollDelta, phase: TouchPhase) {
        match delta {
            MouseScrollDelta::LineDelta(_columns, lines) => {
                let new_scroll_px = lines * self.ctx.size_info().cell_height();
                self.scroll_terminal(f64::from(new_scroll_px));
            },
            MouseScrollDelta::PixelDelta(lpos) => {
                match phase {
                    TouchPhase::Started => {
                        // Reset offset to zero.
                        self.ctx.mouse_mut().scroll_px = 0.;
                    },
                    TouchPhase::Moved => {
                        self.scroll_terminal(lpos.y);
                    },
                    _ => (),
                }
            },
        }
    }

    fn scroll_terminal(&mut self, new_scroll_px: f64) {
        tm_cl!(self.ctx.tab_manager(), terminal, {

        let mouse_mode = self.ctx.mouse_mode_wt(&mut terminal);
        let term_mode = terminal.mode().clone();
        let term_vi_mode_point = terminal.vi_mode_cursor.point;
        let selection_not_empty = !self.ctx.selection_is_empty_wt(&mut terminal);

        });

        let height = f64::from(self.ctx.size_info().cell_height());

        if mouse_mode {
            self.ctx.mouse_mut().scroll_px += new_scroll_px;

            let code = if new_scroll_px > 0. { 64 } else { 65 };
            let lines = (self.ctx.mouse().scroll_px / height).abs() as i32;

            tm_cl!(self.ctx.tab_manager(), terminal, {
            for _ in 0..lines {
                self.mouse_report(code, ElementState::Pressed, &mut terminal);
            }
            });
        } else if term_mode.contains(TermMode::ALT_SCREEN | TermMode::ALTERNATE_SCROLL)
            && !self.ctx.modifiers().shift()
        {
            let multiplier = f64::from(self.ctx.config().scrolling.multiplier);
            self.ctx.mouse_mut().scroll_px += new_scroll_px * multiplier;

            let cmd = if new_scroll_px > 0. { b'A' } else { b'B' };
            let lines = (self.ctx.mouse().scroll_px / height).abs() as i32;

            let mut content = Vec::with_capacity(lines as usize * 3);
            for _ in 0..lines {
                content.push(0x1b);
                content.push(b'O');
                content.push(cmd);
            }
            self.ctx.write_to_pty(content);
        } else {
            let multiplier = f64::from(self.ctx.config().scrolling.multiplier);
            self.ctx.mouse_mut().scroll_px += new_scroll_px * multiplier;

            let lines = self.ctx.mouse().scroll_px / height;

            // Store absolute position of vi mode cursor.

            tm_cl!(self.ctx.tab_manager(), terminal, {

            let absolute = terminal.visible_to_buffer(terminal.vi_mode_cursor.point);

            });

            self.ctx.scroll(Scroll::Delta(lines as isize));

            // Try to restore vi mode cursor position, to keep it above its previous content.

            tm_cl!(self.ctx.tab_manager(), terminal, {

            terminal.vi_mode_cursor.point = terminal.grid().clamp_buffer_to_visible(absolute);
            terminal.vi_mode_cursor.point.col = absolute.col;

            // Update selection.
            if term_mode.contains(TermMode::VI) {
                if selection_not_empty {
                    self.ctx.update_selection_wt(terminal.vi_mode_cursor.point, Side::Right, &mut terminal);
                }
            }
            });
        }

        self.ctx.mouse_mut().scroll_px %= height;

    }

    pub fn on_focus_change(&mut self, is_focused: bool) {
        tm_cl!(self.ctx.tab_manager(), terminal, {

        if terminal.mode().contains(TermMode::FOCUS_IN_OUT) {
            let chr = if is_focused { "I" } else { "O" };

            let msg = format!("\x1b[{}", chr);
            self.ctx.write_to_pty(msg.into_bytes());
        }
        });
    }

    pub fn mouse_input(&mut self, state: ElementState, button: MouseButton) {
        match button {
            MouseButton::Left => self.ctx.mouse_mut().left_button_state = state,
            MouseButton::Middle => self.ctx.mouse_mut().middle_button_state = state,
            MouseButton::Right => self.ctx.mouse_mut().right_button_state = state,
            _ => (),
        }

        // Skip normal mouse events if the message bar has been clicked.
        if self.ctx.mouse().line.0 == 0 && state == ElementState::Pressed {
            match self.ctx.find_tab(self.ctx.mouse().column) {
                Some(tab_idx) => {
                    let tm = self.ctx.tab_manager().clone();
                    let mut tmguard = tm.lock();
                    let mut tab_manager = &mut *tmguard;
                        tab_manager.select_tab(tab_idx);
                    drop(tmguard);
                },
                None => {

                }
            }
        } else if self.message_or_tab_bar_mouse_state() == Some(MouseState::MessageBarButton)
            && state == ElementState::Pressed
        {
            let size = self.ctx.size_info();

            let current_lines = self.ctx.message().map(|m| m.text(&size).len()).unwrap_or(0);

            self.ctx.clear_selection();
            self.ctx.pop_message();

            // Reset cursor when message bar height changed or all messages are gone.
            let new_lines = self.ctx.message().map(|m| m.text(&size).len()).unwrap_or(0);

            let new_icon = match current_lines.cmp(&new_lines) {
                Ordering::Less => CursorIcon::Default,
                Ordering::Equal => CursorIcon::Hand,
                Ordering::Greater => {
                    if self.ctx.mouse_mode() {
                        CursorIcon::Default
                    } else {
                        CursorIcon::Text
                    }
                },
            };

            self.ctx.window_mut().set_mouse_cursor(new_icon);
        } else {
            match state {
                ElementState::Pressed => {
                    self.process_mouse_bindings(button);
                    self.on_mouse_press(button);
                },
                ElementState::Released => self.on_mouse_release(button),
            }

            let is_left_click = match button {
                MouseButton::Left => true,
                _ => false,
            };

            if is_left_click && self.ctx.modifiers().logo() {
                let mouse = self.ctx.mouse();
                let mut point = self.ctx.size_info().pixels_to_coords(mouse.x, mouse.y);
                let side = self.ctx.mouse().cell_side;
                let word_clicked = self.ctx.find_word(point, side);

                if state == ElementState::Pressed {
                    self.ctx.write_to_pty(word_clicked.as_bytes().to_vec());
                }
            }
        }
    }

    /// Process key input.
    pub fn key_input(&mut self, input: KeyboardInput) {
<<<<<<< HEAD
        tm_cl!(self.ctx.tab_manager(), terminal, {
            terminal.dirty = true;
            let tmode = terminal.mode().clone();
        });

        match input.state {
            ElementState::Pressed if self.ctx.search_active() => {
                match (input.virtual_keycode, *self.ctx.modifiers()) {
                    (Some(VirtualKeyCode::Back), _) => {
                        self.ctx.pop_search();
                        *self.ctx.suppress_chars() = true;
                    },
                    (Some(VirtualKeyCode::Return), ModifiersState::SHIFT)
                        if !tmode.contains(TermMode::VI) =>
                    {
                        let direction = self.ctx.search_direction().opposite();
                        self.ctx.advance_search_origin(direction);
                        *self.ctx.suppress_chars() = true;
                    }
                    (Some(VirtualKeyCode::Return), _)
                    | (Some(VirtualKeyCode::J), ModifiersState::CTRL) => {
                        if tmode.contains(TermMode::VI) {
                            self.ctx.confirm_search();
                        } else {
                            self.ctx.advance_search_origin(self.ctx.search_direction());
                        }

                        *self.ctx.suppress_chars() = true;
                    },
                    (Some(VirtualKeyCode::Escape), _)
                    | (Some(VirtualKeyCode::C), ModifiersState::CTRL) => {
                        self.ctx.cancel_search();
                        *self.ctx.suppress_chars() = true;
                    },
                    (Some(VirtualKeyCode::U), ModifiersState::CTRL) => {
                        let direction = self.ctx.search_direction();
                        self.ctx.cancel_search();
                        self.ctx.start_search(direction);
                        *self.ctx.suppress_chars() = true;
                    },
                    (Some(VirtualKeyCode::H), ModifiersState::CTRL) => {
                        self.ctx.pop_search();
                        *self.ctx.suppress_chars() = true;
                    },
                    (Some(VirtualKeyCode::W), ModifiersState::CTRL) => {
                        self.ctx.pop_word_search();
                        *self.ctx.suppress_chars() = true;
                    },
                    _ => (),
                }
=======
        // Reset search delay when the user is still typing.
        if self.ctx.search_active() {
            if let Some(timer) = self.ctx.scheduler_mut().get_mut(TimerId::DelayedSearch) {
                timer.deadline = Instant::now() + TYPING_SEARCH_DELAY;
            }
        }
>>>>>>> 753c4ed1

        match input.state {
            ElementState::Pressed => {
                *self.ctx.received_count() = 0;
                self.process_key_bindings(input);
            },
<<<<<<< HEAD
            ElementState::Released => *self.ctx.suppress_chars() = false
=======
            ElementState::Released => *self.ctx.suppress_chars() = false,
>>>>>>> 753c4ed1
        }
    }

    /// Modifier state change.
    pub fn modifiers_input(&mut self, modifiers: ModifiersState) {
        *self.ctx.modifiers() = modifiers;

        
        // Update mouse state and check for URL change.
        let mouse_state = self.mouse_state();
        tm_cl!(self.ctx.tab_manager(), terminal, {
            self.update_url_state(&mouse_state, &mut terminal);
        });
        self.ctx.window_mut().set_mouse_cursor(mouse_state.into());
    }

    /// Reset mouse cursor based on modifier and terminal state.
    #[inline]
    pub fn reset_mouse_cursor(&mut self) {
        let mouse_state = self.mouse_state();
        self.ctx.window_mut().set_mouse_cursor(mouse_state.into());
    }

    /// Process a received character.
    pub fn received_char(&mut self, c: char) {
        // println!("\nreceived char: {}\n", c);
        let suppress_chars = *self.ctx.suppress_chars();
        let search_active = self.ctx.search_active();
<<<<<<< HEAD

        let mut  should_return = false;
        tm_cl!(self.ctx.tab_manager(), terminal, {

            if suppress_chars || terminal.mode().contains(TermMode::VI) || search_active {
                if search_active && !suppress_chars {
                    self.ctx.push_search(c, &mut terminal);
                }
    
                should_return = true;
=======
        if suppress_chars || self.ctx.terminal().mode().contains(TermMode::VI) || search_active {
            if search_active && !suppress_chars {
                self.ctx.search_input(c);
>>>>>>> 753c4ed1
            }
        });

<<<<<<< HEAD
        if should_return {
=======
>>>>>>> 753c4ed1
            return;
        }

        self.ctx.on_typing_start();

        self.ctx.scroll(Scroll::Bottom);
        self.ctx.clear_selection();

        let utf8_len = c.len_utf8();
        let mut bytes = Vec::with_capacity(utf8_len);
        unsafe {
            bytes.set_len(utf8_len);
            c.encode_utf8(&mut bytes[..]);
        }

        if self.ctx.config().ui_config.alt_send_esc
            && *self.ctx.received_count() == 0
            && self.ctx.modifiers().alt()
            && utf8_len == 1
        {
            bytes.insert(0, b'\x1b');
        }

        self.ctx.write_to_pty(bytes);

        *self.ctx.received_count() += 1;
    }

    /// Attempt to find a binding and execute its action.
    ///
    /// The provided mode, mods, and key must match what is allowed by a binding
    /// for its action to be executed.
    fn process_key_bindings(&mut self, input: KeyboardInput) {
        let mode = BindingMode::new(self.ctx.terminal().mode(), self.ctx.search_active());
        let mods = *self.ctx.modifiers();
        let mut suppress_chars = None;

<<<<<<< HEAD
        for binding in self.ctx.config().ui_config.key_bindings.clone().into_iter() {
=======
        for i in 0..self.ctx.config().ui_config.key_bindings().len() {
            let binding = &self.ctx.config().ui_config.key_bindings()[i];

>>>>>>> 753c4ed1
            let key = match (binding.trigger, input.virtual_keycode) {
                (Key::Scancode(_), _) => Key::Scancode(input.scancode),
                (_, Some(key)) => Key::Keycode(key),
                _ => continue,
            };

<<<<<<< HEAD
            tm_cl!(self.ctx.tab_manager(), terminal, {

            let should_execute = binding.is_triggered_by(*terminal.mode(), mods, &key);

            });

            if should_execute {
=======
            if binding.is_triggered_by(mode, mods, &key) {
>>>>>>> 753c4ed1
                // Binding was triggered; run the action.
                let binding = binding.clone();
                binding.execute(&mut self.ctx);

                // Pass through the key if any of the bindings has the `ReceiveChar` action.
                *suppress_chars.get_or_insert(true) &= binding.action != Action::ReceiveChar;
            }
            // binding.execute(&mut self.ctx);
        }

        // Don't suppress char if no bindings were triggered.
        *self.ctx.suppress_chars() = suppress_chars.unwrap_or(false);
    }

    /// Attempt to find a binding and execute its action.
    ///
    /// The provided mode, mods, and key must match what is allowed by a binding
    /// for its action to be executed.
    fn process_mouse_bindings(&mut self, button: MouseButton) {
<<<<<<< HEAD
        // Ignore bindings while search is active.

        tm_cl!(self.ctx.tab_manager(), terminal, {

        if self.ctx.search_active() {
            return;
        }

        let mods = *self.ctx.modifiers();
        let mode = *terminal.mode();
        let mouse_mode = self.ctx.mouse_mode_wt(&mut terminal);
=======
        let mode = BindingMode::new(self.ctx.terminal().mode(), self.ctx.search_active());
        let mouse_mode = self.ctx.mouse_mode();
        let mods = *self.ctx.modifiers();
>>>>>>> 753c4ed1

        for i in 0..self.ctx.config().ui_config.mouse_bindings().len() {
            let mut binding = self.ctx.config().ui_config.mouse_bindings()[i].clone();

            // Require shift for all modifiers when mouse mode is active.
            if mouse_mode {
                binding.mods |= ModifiersState::SHIFT;
            }

            if binding.is_triggered_by(mode, mods, &button) {
                binding.execute(&mut self.ctx);
            }
        }

        });
    }

    /// Check mouse state in relation to the message bar.
    fn message_or_tab_bar_mouse_state(&self) -> Option<MouseState> {
        let mouse = self.ctx.mouse();
        
        if mouse.inside_tab_bar {
            match self.ctx.find_tab(mouse.column) {
                Some(tab_idx) => {
                    Some(MouseState::TabBarButton)
                }, 
                None => {
                    None
                }
            }
        } else {
            // Since search is above the message bar, the button is offset by search's height.
            let search_height = if self.ctx.search_active() { 1 } else { 0 };

            // Calculate Y position of the end of the last terminal line.
            let size = self.ctx.size_info();
            let terminal_end = size.padding_y() as usize
                + size.cell_height() as usize * (size.screen_lines().0 + search_height);

            
            if self.ctx.message().is_none() || (mouse.y <= terminal_end) {
                None
            } else if mouse.y <= terminal_end - size.cell_height() as usize
                && mouse.column + message_bar::CLOSE_BUTTON_TEXT.len() >= size.cols()
            {
                Some(MouseState::MessageBarButton)
            } else {
                Some(MouseState::MessageBar)
            }
        }
    }

    /// Copy text selection.
    fn copy_selection(&mut self) {
        if self.ctx.config().selection.save_to_clipboard {
            self.ctx.copy_selection(ClipboardType::Clipboard);
        }
        self.ctx.copy_selection(ClipboardType::Selection);
    }

    /// Trigger redraw when URL highlight changed.
    #[inline]
    fn update_url_state(&mut self, mouse_state: &MouseState, terminal: &mut Term<EventProxy>) {
        if let MouseState::Url(url) = mouse_state {
            if Some(url) != self.highlighted_url.as_ref() {
                terminal.dirty = true;
            }
        } else if self.highlighted_url.is_some() {
            terminal.dirty = true;
        }
    }

    /// Location of the mouse cursor.
    fn mouse_state(&mut self) -> MouseState {
        // Check message bar before URL to ignore URLs in the message bar.
        if let Some(mouse_state) = self.message_or_tab_bar_mouse_state() {
            return mouse_state;
        }

        tm_cl!(self.ctx.tab_manager(), terminal, {
            let mouse_mode = self.ctx.mouse_mode_wt(terminal);

            // Check for URL at mouse cursor.
            let mods = *self.ctx.modifiers();
            let highlighted_url = self.ctx.urls().highlighted(
                self.ctx.config(),
                self.ctx.mouse(),
                mods,
                mouse_mode,
                !self.ctx.selection_is_empty_wt(terminal),
            );

            if let Some(url) = highlighted_url {
                return MouseState::Url(url);
            }

        });
        // Check mouse mode if location is not special.
        if !self.ctx.modifiers().shift() && mouse_mode {
            MouseState::Mouse
        } else {
            MouseState::Text
        }
    }
    

    /// Handle automatic scrolling when selecting above/below the window.
    fn update_selection_scrolling(&mut self, mouse_y: i32) {
        let dpr = self.ctx.window().dpr;
        let size = self.ctx.size_info();
        let scheduler = self.ctx.scheduler_mut();

        // Scale constants by DPI.
        let min_height = (MIN_SELECTION_SCROLLING_HEIGHT * dpr) as i32;
        let step = (SELECTION_SCROLLING_STEP * dpr) as i32;

        // Compute the height of the scrolling areas.
        let end_top = max(min_height, size.padding_y() as i32);
        let text_area_bottom = size.padding_y() + size.screen_lines().0 as f32 * size.cell_height();
        let start_bottom = min(size.height() as i32 - min_height, text_area_bottom as i32);

        // Get distance from closest window boundary.
        let delta = if mouse_y < end_top {
            end_top - mouse_y + step
        } else if mouse_y >= start_bottom {
            start_bottom - mouse_y - step
        } else {
            scheduler.unschedule(TimerId::SelectionScrolling);
            return;
        };

        // Scale number of lines scrolled based on distance to boundary.
        let delta = delta as isize / step as isize;
        let event = Event::Scroll(Scroll::Delta(delta));

        // Schedule event.
        match scheduler.get_mut(TimerId::SelectionScrolling) {
            Some(timer) => timer.event = event.into(),
            None => {
                scheduler.schedule(
                    event.into(),
                    SELECTION_SCROLLING_INTERVAL,
                    true,
                    TimerId::SelectionScrolling,
                );
            },
        }
    }
}

#[cfg(test)]
mod tests {
    use super::*;

    use glutin::event::{Event as GlutinEvent, VirtualKeyCode, WindowEvent};

    use alacritty_terminal::event::Event as TerminalEvent;
    use alacritty_terminal::selection::Selection;

    use crate::message_bar::MessageBuffer;

    const KEY: VirtualKeyCode = VirtualKeyCode::Key0;

    struct MockEventProxy;

    impl EventListener for MockEventProxy {
        fn send_event(&self, _event: TerminalEvent) {}
    }

    struct ActionContext<'a, T> {
        pub terminal: &'a mut Term<T>,
        pub selection: &'a mut Option<Selection>,
        pub size_info: &'a SizeInfo,
        pub mouse: &'a mut Mouse,
        pub clipboard: &'a mut Clipboard,
        pub message_buffer: &'a mut MessageBuffer,
        pub received_count: usize,
        pub suppress_chars: bool,
        pub modifiers: ModifiersState,
        config: &'a Config,
    }

    impl<'a, T: EventListener> super::ActionContext<T> for ActionContext<'a, T> {
        fn write_to_pty<B: Into<Cow<'static, [u8]>>>(&mut self, _val: B) {}

        fn update_selection(&mut self, _point: Point, _side: Side) {}

        fn update_selection_wt(&mut self, _point: Point, _side: Side, terminal: &mut Term<EventProxy>) {}

        fn start_selection_wt(&mut self, ty: SelectionType, point: Point, side: Side, terminal: &mut Term<EventProxy>) {}
        fn start_selection(&mut self, _ty: SelectionType, _point: Point, _side: Side) {}

        fn toggle_selection(&mut self, _ty: SelectionType, _point: Point, _side: Side) {}

        fn copy_selection(&mut self, _: ClipboardType) {}

        fn clear_selection(&mut self) {}

        fn spawn_new_instance(&mut self) {}

        fn change_font_size(&mut self, _delta: f32) {}

        fn reset_font_size(&mut self) {}

        fn start_search(&mut self, _direction: Direction) {}

        fn start_search_wt(&mut self, direction: Direction, terminal: &mut Term<EventProxy>) {}

        fn confirm_search(&mut self) {}

        fn confirm_search_wt(&mut self, terminal: &mut Term<EventProxy>) {}

        fn cancel_search(&mut self) {}

<<<<<<< HEAD
        fn push_search(&mut self, _c: char, terminal: &mut Term<EventProxy>) {}

        
        fn pop_search_wt(&mut self, terminal: &mut Term<EventProxy>) {}
        fn pop_search(&mut self) {}

        


        fn pop_word_search_wt(&mut self, terminal: &mut Term<EventProxy>) {}
        fn pop_word_search(&mut self) {}
=======
        fn search_input(&mut self, _c: char) {}

        fn search_pop_word(&mut self) {}

        fn search_history_previous(&mut self) {}

        fn search_history_next(&mut self) {}
>>>>>>> 753c4ed1


        fn advance_search_origin(&mut self, _direction: Direction) {}

        fn search_direction(&self) -> Direction {
            Direction::Right
        }

        fn search_active(&self) -> bool {
            false
        }

        fn size_info(&self) -> SizeInfo {
            *self.size_info
        }

        fn selection_is_empty(&self) -> bool {
            true
        }

        fn scroll(&mut self, scroll: Scroll) {
            self.terminal.scroll_display(scroll);
        }

        fn mouse_coords(&self) -> Option<Point> {
            let x = self.mouse.x as usize;
            let y = self.mouse.y as usize;

            if self.size_info.contains_point(x, y) {
                Some(self.size_info.pixels_to_coords(x, y))
            } else {
                None
            }
        }

        fn mouse_mode_wt(&self, terminal: &mut Term<EventProxy>) -> bool {
            false
        }
        fn mouse_mode(&self) -> bool {
            false
        }

        

        #[inline]
        fn mouse_mut(&mut self) -> &mut Mouse {
            self.mouse
        }

        #[inline]
        fn mouse(&self) -> &Mouse {
            self.mouse
        }

        fn received_count(&mut self) -> &mut usize {
            &mut self.received_count
        }

        fn suppress_chars(&mut self) -> &mut bool {
            &mut self.suppress_chars
        }

        fn modifiers(&mut self) -> &mut ModifiersState {
            &mut self.modifiers
        }

        fn window(&self) -> &Window {
            unimplemented!();
        }

        fn window_mut(&mut self) -> &mut Window {
            unimplemented!();
        }

        fn pop_message(&mut self) {
            self.message_buffer.pop();
        }

        fn message(&self) -> Option<&Message> {
            self.message_buffer.message()
        }

        fn config(&self) -> &Config {
            self.config
        }

        fn clipboard_mut(&mut self) -> &mut Clipboard {
            self.clipboard
        }

        fn event_loop(&self) -> &EventLoopWindowTarget<Event> {
            unimplemented!();
        }

        fn urls(&self) -> &Urls {
            unimplemented!();
        }

        fn launch_url(&self, _: Url) {
            unimplemented!();
        }

        fn scheduler_mut(&mut self) -> &mut Scheduler {
            unimplemented!();
        }

        fn on_typing_start(&mut self) {
            unimplemented!();
        }
    }

    macro_rules! test_clickstate {
        {
            name: $name:ident,
            initial_state: $initial_state:expr,
            initial_button: $initial_button:expr,
            input: $input:expr,
            end_state: $end_state:expr,
        } => {
            #[test]
            fn $name() {
                let mut clipboard = Clipboard::new_nop();
                let cfg = Config::default();
                let size = SizeInfo::new(
                    21.0,
                    51.0,
                    3.0,
                    3.0,
                    0.,
                    0.,
                    false,
                );

                let mut terminal = Term::new(&cfg, size, MockEventProxy);

                let mut mouse = Mouse {
                    click_state: $initial_state,
                    ..Mouse::default()
                };

                let mut selection = None;

                let mut message_buffer = MessageBuffer::new();

                let context = ActionContext {
                    terminal: &mut terminal,
                    selection: &mut selection,
                    mouse: &mut mouse,
                    size_info: &size,
                    clipboard: &mut clipboard,
                    received_count: 0,
                    suppress_chars: false,
                    modifiers: Default::default(),
                    message_buffer: &mut message_buffer,
                    config: &cfg,
                };

                let mut processor = Processor::new(context, &None);

                let event: GlutinEvent::<'_, TerminalEvent> = $input;
                if let GlutinEvent::WindowEvent {
                    event: WindowEvent::MouseInput {
                        state,
                        button,
                        ..
                    },
                    ..
                } = event
                {
                    processor.mouse_input(state, button);
                };

                assert_eq!(processor.ctx.mouse.click_state, $end_state);
            }
        }
    }

    macro_rules! test_process_binding {
        {
            name: $name:ident,
            binding: $binding:expr,
            triggers: $triggers:expr,
            mode: $mode:expr,
            mods: $mods:expr,
        } => {
            #[test]
            fn $name() {
                if $triggers {
                    assert!($binding.is_triggered_by($mode, $mods, &KEY));
                } else {
                    assert!(!$binding.is_triggered_by($mode, $mods, &KEY));
                }
            }
        }
    }

    test_clickstate! {
        name: single_click,
        initial_state: ClickState::None,
        initial_button: MouseButton::Other(0),
        input: GlutinEvent::WindowEvent {
            event: WindowEvent::MouseInput {
                state: ElementState::Pressed,
                button: MouseButton::Left,
                device_id: unsafe { std::mem::transmute_copy(&0) },
                modifiers: ModifiersState::default(),
            },
            window_id: unsafe { std::mem::transmute_copy(&0) },
        },
        end_state: ClickState::Click,
    }

    test_clickstate! {
        name: single_right_click,
        initial_state: ClickState::None,
        initial_button: MouseButton::Other(0),
        input: GlutinEvent::WindowEvent {
            event: WindowEvent::MouseInput {
                state: ElementState::Pressed,
                button: MouseButton::Right,
                device_id: unsafe { std::mem::transmute_copy(&0) },
                modifiers: ModifiersState::default(),
            },
            window_id: unsafe { std::mem::transmute_copy(&0) },
        },
        end_state: ClickState::Click,
    }

    test_clickstate! {
        name: single_middle_click,
        initial_state: ClickState::None,
        initial_button: MouseButton::Other(0),
        input: GlutinEvent::WindowEvent {
            event: WindowEvent::MouseInput {
                state: ElementState::Pressed,
                button: MouseButton::Middle,
                device_id: unsafe { std::mem::transmute_copy(&0) },
                modifiers: ModifiersState::default(),
            },
            window_id: unsafe { std::mem::transmute_copy(&0) },
        },
        end_state: ClickState::None,
    }

    test_clickstate! {
        name: double_click,
        initial_state: ClickState::Click,
        initial_button: MouseButton::Left,
        input: GlutinEvent::WindowEvent {
            event: WindowEvent::MouseInput {
                state: ElementState::Pressed,
                button: MouseButton::Left,
                device_id: unsafe { std::mem::transmute_copy(&0) },
                modifiers: ModifiersState::default(),
            },
            window_id: unsafe { std::mem::transmute_copy(&0) },
        },
        end_state: ClickState::DoubleClick,
    }

    test_clickstate! {
        name: triple_click,
        initial_state: ClickState::DoubleClick,
        initial_button: MouseButton::Left,
        input: GlutinEvent::WindowEvent {
            event: WindowEvent::MouseInput {
                state: ElementState::Pressed,
                button: MouseButton::Left,
                device_id: unsafe { std::mem::transmute_copy(&0) },
                modifiers: ModifiersState::default(),
            },
            window_id: unsafe { std::mem::transmute_copy(&0) },
        },
        end_state: ClickState::TripleClick,
    }

    test_clickstate! {
        name: multi_click_separate_buttons,
        initial_state: ClickState::DoubleClick,
        initial_button: MouseButton::Left,
        input: GlutinEvent::WindowEvent {
            event: WindowEvent::MouseInput {
                state: ElementState::Pressed,
                button: MouseButton::Right,
                device_id: unsafe { std::mem::transmute_copy(&0) },
                modifiers: ModifiersState::default(),
            },
            window_id: unsafe { std::mem::transmute_copy(&0) },
        },
        end_state: ClickState::Click,
    }

    test_process_binding! {
        name: process_binding_nomode_shiftmod_require_shift,
        binding: Binding { trigger: KEY, mods: ModifiersState::SHIFT, action: Action::from("\x1b[1;2D"), mode: BindingMode::empty(), notmode: BindingMode::empty() },
        triggers: true,
        mode: BindingMode::empty(),
        mods: ModifiersState::SHIFT,
    }

    test_process_binding! {
        name: process_binding_nomode_nomod_require_shift,
        binding: Binding { trigger: KEY, mods: ModifiersState::SHIFT, action: Action::from("\x1b[1;2D"), mode: BindingMode::empty(), notmode: BindingMode::empty() },
        triggers: false,
        mode: BindingMode::empty(),
        mods: ModifiersState::empty(),
    }

    test_process_binding! {
        name: process_binding_nomode_controlmod,
        binding: Binding { trigger: KEY, mods: ModifiersState::CTRL, action: Action::from("\x1b[1;5D"), mode: BindingMode::empty(), notmode: BindingMode::empty() },
        triggers: true,
        mode: BindingMode::empty(),
        mods: ModifiersState::CTRL,
    }

    test_process_binding! {
        name: process_binding_nomode_nomod_require_not_appcursor,
        binding: Binding { trigger: KEY, mods: ModifiersState::empty(), action: Action::from("\x1b[D"), mode: BindingMode::empty(), notmode: BindingMode::APP_CURSOR },
        triggers: true,
        mode: BindingMode::empty(),
        mods: ModifiersState::empty(),
    }

    test_process_binding! {
        name: process_binding_appcursormode_nomod_require_appcursor,
        binding: Binding { trigger: KEY, mods: ModifiersState::empty(), action: Action::from("\x1bOD"), mode: BindingMode::APP_CURSOR, notmode: BindingMode::empty() },
        triggers: true,
        mode: BindingMode::APP_CURSOR,
        mods: ModifiersState::empty(),
    }

    test_process_binding! {
        name: process_binding_nomode_nomod_require_appcursor,
        binding: Binding { trigger: KEY, mods: ModifiersState::empty(), action: Action::from("\x1bOD"), mode: BindingMode::APP_CURSOR, notmode: BindingMode::empty() },
        triggers: false,
        mode: BindingMode::empty(),
        mods: ModifiersState::empty(),
    }

    test_process_binding! {
        name: process_binding_appcursormode_appkeypadmode_nomod_require_appcursor,
        binding: Binding { trigger: KEY, mods: ModifiersState::empty(), action: Action::from("\x1bOD"), mode: BindingMode::APP_CURSOR, notmode: BindingMode::empty() },
        triggers: true,
        mode: BindingMode::APP_CURSOR | BindingMode::APP_KEYPAD,
        mods: ModifiersState::empty(),
    }

    test_process_binding! {
        name: process_binding_fail_with_extra_mods,
        binding: Binding { trigger: KEY, mods: ModifiersState::LOGO, action: Action::from("arst"), mode: BindingMode::empty(), notmode: BindingMode::empty() },
        triggers: false,
        mode: BindingMode::empty(),
        mods: ModifiersState::ALT | ModifiersState::LOGO,
    }
}<|MERGE_RESOLUTION|>--- conflicted
+++ resolved
@@ -118,18 +118,10 @@
 
     fn confirm_search_wt(&mut self, terminal: &mut Term<EventProxy>);
     fn cancel_search(&mut self);
-<<<<<<< HEAD
-    fn push_search(&mut self, c: char, terminal: &mut Term<EventProxy>);
-    fn pop_search_wt(&mut self, terminal: &mut Term<EventProxy>);
-    fn pop_search(&mut self);
-    fn pop_word_search_wt(&mut self, terminal: &mut Term<EventProxy>);
-    fn pop_word_search(&mut self);
-=======
     fn search_input(&mut self, c: char);
     fn search_pop_word(&mut self);
     fn search_history_previous(&mut self);
     fn search_history_next(&mut self);
->>>>>>> 753c4ed1
     fn advance_search_origin(&mut self, direction: Direction);
     fn search_direction(&self) -> Direction;
     fn search_active(&self) -> bool;
@@ -222,17 +214,11 @@
 
                 start_daemon(program, args);
             },
-<<<<<<< HEAD
-            Action::ClearSelection => ctx.clear_selection(),
             Action::ToggleViMode => {
                 tm_cl!(ctx.tab_manager(), terminal, {
-
-                terminal.toggle_vi_mode();
+                    terminal.toggle_vi_mode();
                 });
             },
-=======
-            Action::ToggleViMode => ctx.terminal_mut().toggle_vi_mode(),
->>>>>>> 753c4ed1
             Action::ViMotion(motion) => {
                 ctx.on_typing_start();
                 tm_cl!(ctx.tab_manager(), terminal, {
@@ -262,13 +248,8 @@
                 });
             },
             Action::ViAction(ViAction::SearchNext) => {
-<<<<<<< HEAD
                 tm_cl!(ctx.tab_manager(), terminal, {
 
-                let origin = terminal.visible_to_buffer(terminal.vi_mode_cursor.point);
-=======
-                let terminal = ctx.terminal();
->>>>>>> 753c4ed1
                 let direction = ctx.search_direction();
                 let vi_point = terminal.visible_to_buffer(terminal.vi_mode_cursor.point);
                 let origin = match direction {
@@ -283,13 +264,8 @@
                 });
             },
             Action::ViAction(ViAction::SearchPrevious) => {
-<<<<<<< HEAD
                 tm_cl!(ctx.tab_manager(), terminal, {
 
-                let origin = terminal.visible_to_buffer(terminal.vi_mode_cursor.point);
-=======
-                let terminal = ctx.terminal();
->>>>>>> 753c4ed1
                 let direction = ctx.search_direction().opposite();
                 let vi_point = terminal.visible_to_buffer(terminal.vi_mode_cursor.point);
                 let origin = match direction {
@@ -304,17 +280,11 @@
                 });
             },
             Action::ViAction(ViAction::SearchStart) => {
-<<<<<<< HEAD
                 tm_cl!(ctx.tab_manager(), terminal, {
-                let terminal = terminal;
-                let origin = terminal.visible_to_buffer(terminal.vi_mode_cursor.point);
-=======
-                let terminal = ctx.terminal();
+                
                 let origin = terminal
                     .visible_to_buffer(terminal.vi_mode_cursor.point)
                     .sub_absolute(terminal, Boundary::Wrap, 1);
-
->>>>>>> 753c4ed1
                 let regex_match = terminal.search_next(origin, Direction::Left, Side::Left, None);
                 if let Some(regex_match) = regex_match {
                     terminal.vi_goto_point(*regex_match.start());
@@ -322,17 +292,11 @@
                 });
             },
             Action::ViAction(ViAction::SearchEnd) => {
-<<<<<<< HEAD
                 tm_cl!(ctx.tab_manager(), terminal, {
-                let terminal = terminal;
-                let origin = terminal.visible_to_buffer(terminal.vi_mode_cursor.point);
-=======
-                let terminal = ctx.terminal();
-                let origin = terminal
-                    .visible_to_buffer(terminal.vi_mode_cursor.point)
-                    .add_absolute(terminal, Boundary::Wrap, 1);
-
->>>>>>> 753c4ed1
+                    
+                    let origin = terminal
+                        .visible_to_buffer(terminal.vi_mode_cursor.point)
+                        .add_absolute(terminal, Boundary::Wrap, 1);
                 let regex_match = terminal.search_next(origin, Direction::Right, Side::Right, None);
                 if let Some(regex_match) = regex_match {
                     terminal.vi_goto_point(*regex_match.end());
@@ -493,21 +457,15 @@
 }
 
 fn paste<T: EventListener, A: ActionContext<T>>(ctx: &mut A, contents: &str) {
-<<<<<<< HEAD
     tm_cl!(ctx.tab_manager(), terminal, {
-
-    let term_mode = terminal.mode().clone();
-
+    let is_brack_paste = terminal.mode().contains(TermMode::BRACKETED_PASTE);
     });
-
-    if term_mode.contains(TermMode::BRACKETED_PASTE) {
-=======
+    
     if ctx.search_active() {
         for c in contents.chars() {
             ctx.search_input(c);
         }
-    } else if ctx.terminal().mode().contains(TermMode::BRACKETED_PASTE) {
->>>>>>> 753c4ed1
+    } else if is_brack_paste {
         ctx.write_to_pty(&b"\x1b[200~"[..]);
         ctx.write_to_pty(contents.replace("\x1b", "").into_bytes());
         ctx.write_to_pty(&b"\x1b[201~"[..]);
@@ -608,44 +566,26 @@
 
         // Don't launch URLs if mouse has moved.
         self.ctx.mouse_mut().block_url_launcher = true;
-
-<<<<<<< HEAD
-        tm_cl!(self.ctx.tab_manager(), terminal, {
-            if (lmb_pressed || rmb_pressed) && (self.ctx.modifiers().shift() || !self.ctx.mouse_mode_wt(&mut terminal))
-            {
-                self.ctx.update_selection_wt(point, cell_side, &mut terminal);
-            } else if inside_text_area
-                && cell_changed
-                && point.line < terminal.screen_lines()
-                && terminal.mode().intersects(TermMode::MOUSE_MOTION | TermMode::MOUSE_DRAG)
-            {
-                if lmb_pressed {
-                    self.mouse_report(32, ElementState::Pressed, &mut terminal);
-                } else if self.ctx.mouse().middle_button_state == ElementState::Pressed {
-                    self.mouse_report(33, ElementState::Pressed, &mut terminal);
-                } else if self.ctx.mouse().right_button_state == ElementState::Pressed {
-                    self.mouse_report(34, ElementState::Pressed, &mut terminal);
-                } else if terminal.mode().contains(TermMode::MOUSE_MOTION) {
-                    self.mouse_report(35, ElementState::Pressed, &mut terminal);
-                }
-=======
+    tm_cl!(self.ctx.tab_manager(), terminal, {
+        
         if (lmb_pressed || rmb_pressed) && (self.ctx.modifiers().shift() || !self.ctx.mouse_mode())
         {
             self.ctx.update_selection(point, cell_side);
         } else if cell_changed
-            && point.line < self.ctx.terminal().screen_lines()
-            && self.ctx.terminal().mode().intersects(TermMode::MOUSE_MOTION | TermMode::MOUSE_DRAG)
+            && point.line < terminal.screen_lines()
+            && terminal.mode().intersects(TermMode::MOUSE_MOTION | TermMode::MOUSE_DRAG)
         {
             if lmb_pressed {
-                self.mouse_report(32, ElementState::Pressed);
+                self.mouse_report(32, ElementState::Pressed, terminal);
             } else if self.ctx.mouse().middle_button_state == ElementState::Pressed {
-                self.mouse_report(33, ElementState::Pressed);
+                self.mouse_report(33, ElementState::Pressed, terminal);
             } else if self.ctx.mouse().right_button_state == ElementState::Pressed {
-                self.mouse_report(34, ElementState::Pressed);
-            } else if self.ctx.terminal().mode().contains(TermMode::MOUSE_MOTION) {
-                self.mouse_report(35, ElementState::Pressed);
->>>>>>> 753c4ed1
-            }
+                self.mouse_report(34, ElementState::Pressed, terminal);
+            } else if terminal.mode().contains(TermMode::MOUSE_MOTION) {
+                self.mouse_report(35, ElementState::Pressed, terminal);
+            }
+        }
+
         });
     }
 
@@ -1099,76 +1039,19 @@
 
     /// Process key input.
     pub fn key_input(&mut self, input: KeyboardInput) {
-<<<<<<< HEAD
-        tm_cl!(self.ctx.tab_manager(), terminal, {
-            terminal.dirty = true;
-            let tmode = terminal.mode().clone();
-        });
-
-        match input.state {
-            ElementState::Pressed if self.ctx.search_active() => {
-                match (input.virtual_keycode, *self.ctx.modifiers()) {
-                    (Some(VirtualKeyCode::Back), _) => {
-                        self.ctx.pop_search();
-                        *self.ctx.suppress_chars() = true;
-                    },
-                    (Some(VirtualKeyCode::Return), ModifiersState::SHIFT)
-                        if !tmode.contains(TermMode::VI) =>
-                    {
-                        let direction = self.ctx.search_direction().opposite();
-                        self.ctx.advance_search_origin(direction);
-                        *self.ctx.suppress_chars() = true;
-                    }
-                    (Some(VirtualKeyCode::Return), _)
-                    | (Some(VirtualKeyCode::J), ModifiersState::CTRL) => {
-                        if tmode.contains(TermMode::VI) {
-                            self.ctx.confirm_search();
-                        } else {
-                            self.ctx.advance_search_origin(self.ctx.search_direction());
-                        }
-
-                        *self.ctx.suppress_chars() = true;
-                    },
-                    (Some(VirtualKeyCode::Escape), _)
-                    | (Some(VirtualKeyCode::C), ModifiersState::CTRL) => {
-                        self.ctx.cancel_search();
-                        *self.ctx.suppress_chars() = true;
-                    },
-                    (Some(VirtualKeyCode::U), ModifiersState::CTRL) => {
-                        let direction = self.ctx.search_direction();
-                        self.ctx.cancel_search();
-                        self.ctx.start_search(direction);
-                        *self.ctx.suppress_chars() = true;
-                    },
-                    (Some(VirtualKeyCode::H), ModifiersState::CTRL) => {
-                        self.ctx.pop_search();
-                        *self.ctx.suppress_chars() = true;
-                    },
-                    (Some(VirtualKeyCode::W), ModifiersState::CTRL) => {
-                        self.ctx.pop_word_search();
-                        *self.ctx.suppress_chars() = true;
-                    },
-                    _ => (),
-                }
-=======
         // Reset search delay when the user is still typing.
         if self.ctx.search_active() {
             if let Some(timer) = self.ctx.scheduler_mut().get_mut(TimerId::DelayedSearch) {
                 timer.deadline = Instant::now() + TYPING_SEARCH_DELAY;
             }
         }
->>>>>>> 753c4ed1
 
         match input.state {
             ElementState::Pressed => {
                 *self.ctx.received_count() = 0;
                 self.process_key_bindings(input);
             },
-<<<<<<< HEAD
-            ElementState::Released => *self.ctx.suppress_chars() = false
-=======
             ElementState::Released => *self.ctx.suppress_chars() = false,
->>>>>>> 753c4ed1
         }
     }
 
@@ -1197,31 +1080,14 @@
         // println!("\nreceived char: {}\n", c);
         let suppress_chars = *self.ctx.suppress_chars();
         let search_active = self.ctx.search_active();
-<<<<<<< HEAD
-
-        let mut  should_return = false;
         tm_cl!(self.ctx.tab_manager(), terminal, {
-
-            if suppress_chars || terminal.mode().contains(TermMode::VI) || search_active {
-                if search_active && !suppress_chars {
-                    self.ctx.push_search(c, &mut terminal);
-                }
-    
-                should_return = true;
-=======
-        if suppress_chars || self.ctx.terminal().mode().contains(TermMode::VI) || search_active {
+        if suppress_chars || terminal.mode().contains(TermMode::VI) || search_active {
             if search_active && !suppress_chars {
                 self.ctx.search_input(c);
->>>>>>> 753c4ed1
-            }
+            }
+            return;
+        }
         });
-
-<<<<<<< HEAD
-        if should_return {
-=======
->>>>>>> 753c4ed1
-            return;
-        }
 
         self.ctx.on_typing_start();
 
@@ -1253,34 +1119,22 @@
     /// The provided mode, mods, and key must match what is allowed by a binding
     /// for its action to be executed.
     fn process_key_bindings(&mut self, input: KeyboardInput) {
-        let mode = BindingMode::new(self.ctx.terminal().mode(), self.ctx.search_active());
+        tm_cl!(self.ctx.tab_manager(), terminal, {
+            let mode = BindingMode::new(terminal.mode(), self.ctx.search_active());
+        });
         let mods = *self.ctx.modifiers();
         let mut suppress_chars = None;
 
-<<<<<<< HEAD
-        for binding in self.ctx.config().ui_config.key_bindings.clone().into_iter() {
-=======
         for i in 0..self.ctx.config().ui_config.key_bindings().len() {
             let binding = &self.ctx.config().ui_config.key_bindings()[i];
 
->>>>>>> 753c4ed1
             let key = match (binding.trigger, input.virtual_keycode) {
                 (Key::Scancode(_), _) => Key::Scancode(input.scancode),
                 (_, Some(key)) => Key::Keycode(key),
                 _ => continue,
             };
 
-<<<<<<< HEAD
-            tm_cl!(self.ctx.tab_manager(), terminal, {
-
-            let should_execute = binding.is_triggered_by(*terminal.mode(), mods, &key);
-
-            });
-
-            if should_execute {
-=======
             if binding.is_triggered_by(mode, mods, &key) {
->>>>>>> 753c4ed1
                 // Binding was triggered; run the action.
                 let binding = binding.clone();
                 binding.execute(&mut self.ctx);
@@ -1300,23 +1154,11 @@
     /// The provided mode, mods, and key must match what is allowed by a binding
     /// for its action to be executed.
     fn process_mouse_bindings(&mut self, button: MouseButton) {
-<<<<<<< HEAD
-        // Ignore bindings while search is active.
-
         tm_cl!(self.ctx.tab_manager(), terminal, {
-
-        if self.ctx.search_active() {
-            return;
-        }
-
-        let mods = *self.ctx.modifiers();
-        let mode = *terminal.mode();
-        let mouse_mode = self.ctx.mouse_mode_wt(&mut terminal);
-=======
-        let mode = BindingMode::new(self.ctx.terminal().mode(), self.ctx.search_active());
+            let mode = BindingMode::new(terminal.mode(), self.ctx.search_active());
+        });
         let mouse_mode = self.ctx.mouse_mode();
         let mods = *self.ctx.modifiers();
->>>>>>> 753c4ed1
 
         for i in 0..self.ctx.config().ui_config.mouse_bindings().len() {
             let mut binding = self.ctx.config().ui_config.mouse_bindings()[i].clone();
@@ -1330,8 +1172,6 @@
                 binding.execute(&mut self.ctx);
             }
         }
-
-        });
     }
 
     /// Check mouse state in relation to the message bar.
@@ -1424,6 +1264,7 @@
     
 
     /// Handle automatic scrolling when selecting above/below the window.
+
     fn update_selection_scrolling(&mut self, mouse_y: i32) {
         let dpr = self.ctx.window().dpr;
         let size = self.ctx.size_info();
@@ -1467,6 +1308,7 @@
     }
 }
 
+
 #[cfg(test)]
 mod tests {
     use super::*;
@@ -1487,7 +1329,8 @@
     }
 
     struct ActionContext<'a, T> {
-        pub terminal: &'a mut Term<T>,
+        pub tab_mananger: Arc<FairMutex<TabManager>>,
+        // pub terminal: &'a mut Term<T>,
         pub selection: &'a mut Option<Selection>,
         pub size_info: &'a SizeInfo,
         pub mouse: &'a mut Mouse,
@@ -1500,6 +1343,8 @@
     }
 
     impl<'a, T: EventListener> super::ActionContext<T> for ActionContext<'a, T> {
+
+        
         fn write_to_pty<B: Into<Cow<'static, [u8]>>>(&mut self, _val: B) {}
 
         fn update_selection(&mut self, _point: Point, _side: Side) {}
@@ -1531,19 +1376,6 @@
 
         fn cancel_search(&mut self) {}
 
-<<<<<<< HEAD
-        fn push_search(&mut self, _c: char, terminal: &mut Term<EventProxy>) {}
-
-        
-        fn pop_search_wt(&mut self, terminal: &mut Term<EventProxy>) {}
-        fn pop_search(&mut self) {}
-
-        
-
-
-        fn pop_word_search_wt(&mut self, terminal: &mut Term<EventProxy>) {}
-        fn pop_word_search(&mut self) {}
-=======
         fn search_input(&mut self, _c: char) {}
 
         fn search_pop_word(&mut self) {}
@@ -1551,7 +1383,6 @@
         fn search_history_previous(&mut self) {}
 
         fn search_history_next(&mut self) {}
->>>>>>> 753c4ed1
 
 
         fn advance_search_origin(&mut self, _direction: Direction) {}
@@ -1562,6 +1393,32 @@
 
         fn search_active(&self) -> bool {
             false
+        }
+
+        fn find_tab(&self, col: Column) -> Option<usize> {
+            None
+        }
+
+        fn find_word(&mut self, point: Point, side: Side) -> String {
+            ""
+        }
+
+        fn toggle_selection_wt(&mut self, ty: SelectionType, point: Point, side: Side, terminal: &mut Term<EventProxy>) {
+            
+        }
+
+        fn clear_selection_wt(&mut self, terminal: &mut Term<EventProxy>) {
+
+        }
+        fn selection_is_empty_wt(&self, terminal: &mut Term<EventProxy>) -> bool {
+            true
+        }
+
+        fn launch_url_wt(&self, url: Url, terminal: &mut Term<EventProxy>) {
+
+        }
+        fn tab_manager(&self) -> Arc<FairMutex<TabManager>> {
+            return self.tab_manager.clone();
         }
 
         fn size_info(&self) -> SizeInfo {
