--- conflicted
+++ resolved
@@ -208,13 +208,7 @@
                 }
                 ctx.display().vi_highlighted_hint = hint;
             },
-<<<<<<< HEAD
-            Action::ViAction(ViAction::SearchNext) => {
-                
-
-=======
             Action::Vi(ViAction::SearchNext) => {
->>>>>>> bdfa52fc
                 let terminal = ctx.terminal();
                 let direction = ctx.search_direction();
                 let vi_point = terminal.vi_mode_cursor.point;
@@ -229,12 +223,7 @@
                 }
             
             },
-<<<<<<< HEAD
-            Action::ViAction(ViAction::SearchPrevious) => {
-                
-=======
             Action::Vi(ViAction::SearchPrevious) => {
->>>>>>> bdfa52fc
                 let terminal = ctx.terminal();
                 let direction = ctx.search_direction().opposite();
                 let vi_point = terminal.vi_mode_cursor.point;
@@ -310,13 +299,7 @@
             #[cfg(not(target_os = "macos"))]
             Action::Hide => ctx.window().set_visible(false),
             Action::Minimize => ctx.window().set_minimized(true),
-            Action::Quit => {
-                let tab_manager_clone = ctx.tab_manager();
-                (*tab_manager_clone).event_proxy.send_event(crate::event::Event::TerminalEvent(
-                    alacritty_terminal::event::Event::Exit
-                ));
-                
-            },
+            Action::Quit => ctx.terminal_mut().exit(),
             Action::IncreaseFontSize => ctx.change_font_size(FONT_SIZE_STEP),
             Action::DecreaseFontSize => ctx.change_font_size(FONT_SIZE_STEP * -1.),
             Action::ResetFontSize => ctx.reset_font_size(),
@@ -1149,13 +1132,11 @@
             false
         }
 
-<<<<<<< HEAD
         fn tab_manager(&mut self) -> Arc<TabManager<EventProxy>> {
             unimplemented!();
-=======
+        }
         fn terminal(&self) -> &Term<T> {
             self.terminal
->>>>>>> bdfa52fc
         }
 
         fn find_word<U: EventListener>(&mut self, _point_p: Point, _terminal: &Term<U>) -> Option<String> {
