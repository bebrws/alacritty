//! Logging for Alacritty.
//!
//! The main executable is supposed to call `initialize()` exactly once during
//! startup. All logging messages are written to stdout, given that their
//! log-level is sufficient for the level configured in `cli::Options`.

use std::env;
use std::fs::{File, OpenOptions};
use std::io::{self, LineWriter, Stdout, Write};
use std::path::PathBuf;
use std::process;
use std::sync::atomic::{AtomicBool, Ordering};
use std::sync::{Arc, Mutex};

use glutin::event_loop::EventLoopProxy;
use log::{self, Level};

use crate::cli::Options;
use crate::event::Event;
use crate::message_bar::{Message, MessageType};

use chrono::prelude::*;
use time::Duration;

/// Name for the environment variable containing the log file's path.
const ALACRITTY_LOG_ENV: &str = "ALACRITTY_LOG";
/// List of targets which will be logged by Alacritty.
const ALLOWED_TARGETS: [&str; 4] =
    ["alacritty_terminal", "alacritty_config_derive", "alacritty", "crossfont"];

pub fn initialize(
    options: &Options,
    event_proxy: EventLoopProxy<Event>,
) -> Result<Option<PathBuf>, log::SetLoggerError> {
    log::set_max_level(options.log_level);

    let logger = Logger::new(event_proxy);
    let path = logger.file_path();
    log::set_boxed_logger(Box::new(logger))?;

    Ok(path)
}

pub struct Logger {
    logfile: Mutex<OnDemandLogFile>,
    stdout: Mutex<LineWriter<Stdout>>,
    event_proxy: Mutex<EventLoopProxy<Event>>,
}

impl Logger {
    fn new(event_proxy: EventLoopProxy<Event>) -> Self {
        let logfile = Mutex::new(OnDemandLogFile::new());
        let stdout = Mutex::new(LineWriter::new(io::stdout()));

        Logger { logfile, stdout, event_proxy: Mutex::new(event_proxy) }
    }

    fn file_path(&self) -> Option<PathBuf> {
        if let Ok(logfile) = self.logfile.lock() {
            Some(logfile.path().clone())
        } else {
            None
        }
    }

    /// Log a record to the message bar.
    fn message_bar_log(&self, record: &log::Record<'_>, logfile_path: &str) {
        let event_proxy = match self.event_proxy.lock() {
            Ok(event_proxy) => event_proxy,
            Err(_) => return,
        };

        #[cfg(not(windows))]
        let env_var = format!("${}", ALACRITTY_LOG_ENV);
        #[cfg(windows)]
        let env_var = format!("%{}%", ALACRITTY_LOG_ENV);

        let message = format!(
            "[{}] See log at {} ({}):\n{}",
            record.level(),
            logfile_path,
            env_var,
            record.args(),
        );
        let message_type = match record.level() {
            Level::Error => MessageType::Error,
            Level::Warn => MessageType::Warning,
            _ => unreachable!(),
        };

        let mut message = Message::new(message, message_type);
        message.set_target(record.target().to_owned());

        let _ = event_proxy.send_event(Event::Message(message));
    }
}

impl log::Log for Logger {
    fn enabled(&self, metadata: &log::Metadata<'_>) -> bool {
        metadata.level() <= log::max_level()
    }

    fn log(&self, record: &log::Record<'_>) {
        // Get target crate.
        let index = record.target().find(':').unwrap_or_else(|| record.target().len());
        let target = &record.target()[..index];

        // Only log our own crates.
        if !self.enabled(record.metadata()) || !ALLOWED_TARGETS.contains(&target) {
            return;
        }

<<<<<<< HEAD
        let dt = Local::now();
        let now = dt.format("%F %T.%f").to_string();
        let msg = format!("[{}] [{:<5}] [{}] {}\n", now, record.level(), target, record.args());
=======
        // Create log message for the given `record` and `target`.
        let message = create_log_message(record, &target);
>>>>>>> 753c4ed1

        if let Ok(mut logfile) = self.logfile.lock() {
            // Write to logfile.
            let _ = logfile.write_all(message.as_ref());

            // Write to message bar.
            if record.level() <= Level::Warn {
                self.message_bar_log(record, &logfile.path.to_string_lossy());
            }
        }

        // Write to stdout.
        if let Ok(mut stdout) = self.stdout.lock() {
            let _ = stdout.write_all(message.as_ref());
        }
    }

    fn flush(&self) {}
}

fn create_log_message(record: &log::Record<'_>, target: &str) -> String {
    let now = time::strftime("%F %T.%f", &time::now()).unwrap();
    let mut message = format!("[{}] [{:<5}] [{}] ", now, record.level(), target);

    // Alignment for the lines after the first new line character in the payload. We don't deal
    // with fullwidth/unicode chars here, so just `message.len()` is sufficient.
    let alignment = message.len();

    // Push lines with added extra padding on the next line, which is trimmed later.
    let lines = record.args().to_string();
    for line in lines.split('\n') {
        let line = format!("{}\n{:width$}", line, "", width = alignment);
        message.push_str(&line);
    }

    // Drop extra trailing alignment.
    message.truncate(message.len() - alignment);
    message
}

struct OnDemandLogFile {
    file: Option<LineWriter<File>>,
    created: Arc<AtomicBool>,
    path: PathBuf,
}

impl OnDemandLogFile {
    fn new() -> Self {
        let mut path = env::temp_dir();
        path.push(format!("Alacritty-{}.log", process::id()));

        // Set log path as an environment variable.
        env::set_var(ALACRITTY_LOG_ENV, path.as_os_str());

        OnDemandLogFile { path, file: None, created: Arc::new(AtomicBool::new(false)) }
    }

    fn file(&mut self) -> Result<&mut LineWriter<File>, io::Error> {
        // Allow to recreate the file if it has been deleted at runtime.
        if self.file.is_some() && !self.path.as_path().exists() {
            self.file = None;
        }

        // Create the file if it doesn't exist yet.
        if self.file.is_none() {
            let file = OpenOptions::new().append(true).create(true).open(&self.path);

            match file {
                Ok(file) => {
                    self.file = Some(io::LineWriter::new(file));
                    self.created.store(true, Ordering::Relaxed);
                    let _ =
                        writeln!(io::stdout(), "Created log file at \"{}\"", self.path.display());
                },
                Err(e) => {
                    let _ = writeln!(io::stdout(), "Unable to create log file: {}", e);
                    return Err(e);
                },
            }
        }

        Ok(self.file.as_mut().unwrap())
    }

    fn path(&self) -> &PathBuf {
        &self.path
    }
}

impl Write for OnDemandLogFile {
    fn write(&mut self, buf: &[u8]) -> Result<usize, io::Error> {
        self.file()?.write(buf)
    }

    fn flush(&mut self) -> Result<(), io::Error> {
        self.file()?.flush()
    }
}<|MERGE_RESOLUTION|>--- conflicted
+++ resolved
@@ -110,14 +110,8 @@
             return;
         }
 
-<<<<<<< HEAD
-        let dt = Local::now();
-        let now = dt.format("%F %T.%f").to_string();
-        let msg = format!("[{}] [{:<5}] [{}] {}\n", now, record.level(), target, record.args());
-=======
         // Create log message for the given `record` and `target`.
         let message = create_log_message(record, &target);
->>>>>>> 753c4ed1
 
         if let Ok(mut logfile) = self.logfile.lock() {
             // Write to logfile.
