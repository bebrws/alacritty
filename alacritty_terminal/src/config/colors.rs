--- conflicted
+++ resolved
@@ -115,13 +115,8 @@
 #[derive(ConfigDeserialize, Clone, Debug, PartialEq, Eq)]
 pub struct PrimaryColors {
     pub foreground: Rgb,
-<<<<<<< HEAD
-    #[serde(deserialize_with = "failure_default")]
-    pub tabs: Rgb,    
-    #[serde(deserialize_with = "failure_default")]
-=======
+    pub tabs: Rgb,        
     pub background: Rgb,
->>>>>>> 753c4ed1
     pub bright_foreground: Option<Rgb>,
     pub dim_foreground: Option<Rgb>,
 }
