--- conflicted
+++ resolved
@@ -8,14 +8,9 @@
 homepage = "https://github.com/alacritty/alacritty"
 edition = "2018"
 
-<<<<<<< HEAD
-[build]
-rustflags = ["-Awarnings"]
-=======
 [dependencies.alacritty_config_derive]
 path = "../alacritty_config_derive"
 version = "0.1.0"
->>>>>>> 753c4ed1
 
 [dependencies]
 libc = "0.2"
